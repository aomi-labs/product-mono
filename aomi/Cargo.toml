--- conflicted
+++ resolved
@@ -7,13 +7,10 @@
     "bin/backend",
     "bin/cli",
     "bin/tui",
-<<<<<<< HEAD
-    "crates/chat",
+    "crates/chat", 
+    "crates/eval",
     "bin/contract-scraper",
     "bin/populate-contracts",
-=======
-    "crates/chat", "crates/eval",
->>>>>>> fbb9ebb5
 ]
 resolver = "2"
 
