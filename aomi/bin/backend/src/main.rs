use anyhow::Result;
<<<<<<< HEAD
use aomi_backend::{PersistentHistoryBackend, SessionManager};
=======
use aomi_backend::session::ChatBackend;
use aomi_backend::SessionManager;
>>>>>>> a781b9fb
use aomi_chat::ChatApp;
use aomi_chat::ToolResultStream;
use aomi_l2beat::L2BeatApp;
use clap::Parser;
use sqlx::any::AnyPoolOptions;
use std::sync::Arc;
use tower_http::cors::{Any, CorsLayer};
use tracing_subscriber::{layer::SubscriberExt, util::SubscriberInitExt};

mod endpoint;
use endpoint::create_router;

// Environment variables
static BACKEND_HOST: std::sync::LazyLock<String> = std::sync::LazyLock::new(|| {
    std::env::var("BACKEND_HOST").unwrap_or_else(|_| "127.0.0.1".to_string())
});
static BACKEND_PORT: std::sync::LazyLock<String> = std::sync::LazyLock::new(|| {
    std::env::var("BACKEND_PORT").unwrap_or_else(|_| "8080".to_string())
});
static DATABASE_URL: std::sync::LazyLock<String> = std::sync::LazyLock::new(|| {
    std::env::var("DATABASE_URL")
        .unwrap_or_else(|_| "postgresql://aomi@localhost:5432/chatbot".to_string())
});

#[derive(Parser)]
#[command(name = "backend")]
#[command(about = "Web backend for AOMI EVM agent")]
struct Cli {
    /// Skip loading Uniswap documentation at startup
    #[arg(long)]
    no_docs: bool,

    /// Skip MCP server connection (for testing)
    #[arg(long)]
    skip_mcp: bool,
}

#[tokio::main]
async fn main() -> Result<()> {
    // Initialize tracing subscriber
    tracing_subscriber::registry()
        .with(tracing_subscriber::EnvFilter::from_default_env())
        .with(tracing_subscriber::fmt::layer())
        .init();

    let cli = Cli::parse();

    let chat_app = Arc::new(
        ChatApp::new_with_options(cli.no_docs, cli.skip_mcp)
            .await
            .map_err(|e| anyhow::anyhow!(e.to_string()))?,
    );

<<<<<<< HEAD
    // Initialize database connection pool
    sqlx::any::install_default_drivers();
    let pool = AnyPoolOptions::new()
        .max_connections(10)
        .connect(&DATABASE_URL)
        .await?;

    // Create history backend
    let history_backend = Arc::new(PersistentHistoryBackend::new(pool).await);

    // Initialize session manager
    let session_manager = Arc::new(SessionManager::new(chat_app, history_backend));
=======
    let l2b_app = Arc::new(
        L2BeatApp::new_with_options(cli.no_docs, cli.skip_mcp)
            .await
            .map_err(|e| anyhow::anyhow!(e.to_string()))?,
    );

    let chat_backend: Arc<dyn ChatBackend<ToolResultStream>> = chat_app;
    let l2b_backend: Arc<dyn ChatBackend<ToolResultStream>> = l2b_app;
    let backends = SessionManager::build_backend_map(chat_backend, Some(l2b_backend));

    // Initialize session manager
    let session_manager = Arc::new(SessionManager::new(backends));
>>>>>>> a781b9fb

    // Start cleanup task
    let cleanup_manager = Arc::clone(&session_manager);
    cleanup_manager.start_cleanup_task();

    // Build router
    let app = create_router(session_manager).layer(build_cors_layer());

    // Get host and port from environment variables or use defaults
    let host = &*BACKEND_HOST;
    let port = &*BACKEND_PORT;
    let bind_addr = format!("{}:{}", host, port);

    println!("🚀 Backend server starting on http://{}", bind_addr);

    // Start server
    let listener = tokio::net::TcpListener::bind(&bind_addr).await?;
    axum::serve(listener, app).await?;

    Ok(())
}

// TODO(@Han): Verify this works with Nginx
fn build_cors_layer() -> CorsLayer {
    CorsLayer::new()
        .allow_origin(Any)
        .allow_methods(Any)
        .allow_headers(Any)
}<|MERGE_RESOLUTION|>--- conflicted
+++ resolved
@@ -1,10 +1,7 @@
 use anyhow::Result;
-<<<<<<< HEAD
+use aomi_backend::SessionManager;
+use aomi_backend::session::ChatBackend;
 use aomi_backend::{PersistentHistoryBackend, SessionManager};
-=======
-use aomi_backend::session::ChatBackend;
-use aomi_backend::SessionManager;
->>>>>>> a781b9fb
 use aomi_chat::ChatApp;
 use aomi_chat::ToolResultStream;
 use aomi_l2beat::L2BeatApp;
@@ -58,7 +55,16 @@
             .map_err(|e| anyhow::anyhow!(e.to_string()))?,
     );
 
-<<<<<<< HEAD
+    let l2b_app = Arc::new(
+        L2BeatApp::new_with_options(cli.no_docs, cli.skip_mcp)
+            .await
+            .map_err(|e| anyhow::anyhow!(e.to_string()))?,
+    );
+
+    let chat_backend: Arc<dyn ChatBackend<ToolResultStream>> = chat_app;
+    let l2b_backend: Arc<dyn ChatBackend<ToolResultStream>> = l2b_app;
+    let backends = SessionManager::build_backend_map(chat_backend, Some(l2b_backend));
+
     // Initialize database connection pool
     sqlx::any::install_default_drivers();
     let pool = AnyPoolOptions::new()
@@ -70,21 +76,7 @@
     let history_backend = Arc::new(PersistentHistoryBackend::new(pool).await);
 
     // Initialize session manager
-    let session_manager = Arc::new(SessionManager::new(chat_app, history_backend));
-=======
-    let l2b_app = Arc::new(
-        L2BeatApp::new_with_options(cli.no_docs, cli.skip_mcp)
-            .await
-            .map_err(|e| anyhow::anyhow!(e.to_string()))?,
-    );
-
-    let chat_backend: Arc<dyn ChatBackend<ToolResultStream>> = chat_app;
-    let l2b_backend: Arc<dyn ChatBackend<ToolResultStream>> = l2b_app;
-    let backends = SessionManager::build_backend_map(chat_backend, Some(l2b_backend));
-
-    // Initialize session manager
-    let session_manager = Arc::new(SessionManager::new(backends));
->>>>>>> a781b9fb
+    let session_manager = Arc::new(SessionManager::new(backends, history_backend));
 
     // Start cleanup task
     let cleanup_manager = Arc::clone(&session_manager);
