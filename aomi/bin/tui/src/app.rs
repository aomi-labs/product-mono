--- conflicted
+++ resolved
@@ -196,13 +196,8 @@
     }
 
     #[allow(dead_code)]
-<<<<<<< HEAD
-    fn add_system_message(&mut self, content: &str) {
-        self.session.add_system_message(content, None);
-=======
     async fn add_system_message(&mut self, content: &str) {
         // Best-effort relay; ignore failures so the TUI doesn't panic.
         let _ = self.session.rely_system_message_to_llm(content).await;
->>>>>>> b53da761
     }
 }