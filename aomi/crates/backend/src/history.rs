--- conflicted
+++ resolved
@@ -136,29 +136,10 @@
             .map(|entry| entry.messages.clone())
     }
 
-<<<<<<< HEAD
-    pub async fn sync_message_history(
-        &mut self,
-        session_activity: Instant,
-        session_state: Arc<Mutex<DefaultSessionState>>,
-    ) {
-        let mut state = session_state.lock().await;
-        if self.last_activity > session_activity {
-            // TODO: self should contains the whole history of the user return from DB
-            // we need to figure out the repetition and then append and save to DB
-            unimplemented!()
-        } else {
-            // TODO: should we grab the whole history from DB for each session?
-            *state.get_messages_mut() = self.messages.clone();
-        }
-        state.sync_welcome_flag();
-        self.last_activity = session_activity;
-=======
     pub fn get_session_conversation_messages(&self, session_id: &str) -> Option<Vec<ChatMessage>> {
         self.sessions
             .get(session_id)
             .map(|entry| filter_system_messages(&entry.messages))
->>>>>>> bf415cce
     }
 }
 
