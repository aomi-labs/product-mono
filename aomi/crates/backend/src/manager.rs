--- conflicted
+++ resolved
@@ -9,13 +9,8 @@
 use uuid::Uuid;
 
 use crate::{
-<<<<<<< HEAD
-    history::UserHistory,
+    history::HistoryBackend,
     session::{BackendwithTool, ChatMessage, DefaultSessionState},
-=======
-    history::HistoryBackend,
-    session::{ChatBackend, ChatMessage, DefaultSessionState},
->>>>>>> bf415cce
 };
 
 const SESSION_TIMEOUT: u64 = 3600; // 1 hour
@@ -38,37 +33,23 @@
     session_public_keys: Arc<DashMap<String, String>>,
     cleanup_interval: Duration,
     session_timeout: Duration,
-<<<<<<< HEAD
     backends: Arc<HashMap<BackendType, Arc<BackendwithTool>>>,
-}
-
-impl SessionManager {
-    pub fn new(backends: Arc<HashMap<BackendType, Arc<BackendwithTool>>>) -> Self {
-        Self::with_backends(backends)
-    }
-
-    pub fn with_backend(chat_backend: Arc<BackendwithTool>) -> Self {
-        let mut backends: HashMap<BackendType, Arc<BackendwithTool>> = HashMap::new();
-=======
-    backends: Arc<HashMap<BackendType, Arc<dyn ChatBackend<ToolResultStream>>>>,
     history_backend: Arc<dyn HistoryBackend>,
 }
 
 impl SessionManager {
     pub fn new(
-        backends: Arc<HashMap<BackendType, Arc<dyn ChatBackend<ToolResultStream>>>>,
+        backends: Arc<HashMap<BackendType, Arc<BackendwithTool>>>,
         history_backend: Arc<dyn HistoryBackend>,
     ) -> Self {
         Self::with_backends(backends, history_backend)
     }
 
     pub fn with_backend(
-        chat_backend: Arc<dyn ChatBackend<ToolResultStream>>,
+        chat_backend: Arc<BackendwithTool>,
         history_backend: Arc<dyn HistoryBackend>,
     ) -> Self {
-        let mut backends: HashMap<BackendType, Arc<dyn ChatBackend<ToolResultStream>>> =
-            HashMap::new();
->>>>>>> bf415cce
+        let mut backends: HashMap<BackendType, Arc<BackendwithTool>> = HashMap::new();
         backends.insert(BackendType::Default, chat_backend);
         Self::with_backends(Arc::new(backends), history_backend)
     }
@@ -85,14 +66,10 @@
         Arc::new(backends)
     }
 
-<<<<<<< HEAD
-    fn with_backends(backends: Arc<HashMap<BackendType, Arc<BackendwithTool>>>) -> Self {
-=======
     fn with_backends(
-        backends: Arc<HashMap<BackendType, Arc<dyn ChatBackend<ToolResultStream>>>>,
+        backends: Arc<HashMap<BackendType, Arc<BackendwithTool>>>,
         history_backend: Arc<dyn HistoryBackend>,
     ) -> Self {
->>>>>>> bf415cce
         Self {
             sessions: Arc::new(DashMap::new()),
             session_public_keys: Arc::new(DashMap::new()),
@@ -162,20 +139,13 @@
                             session_id
                         );
 
-                        // Get the session and add historical context to agent_history
+                        // Get the session and trigger auto-greeting with historical context
+                        // Note: Historical messages are already passed to the session during creation,
+                        // so they're available to the backend. We just need to trigger the greeting.
                         if let Some(session_data) = self.sessions.get(session_id) {
                             let session = session_data.state.lock().await;
 
-                            // Add the historical messages (including the summary system message) to agent_history
-                            // NOTE: We need to keep system messages here so the LLM can see the summary
-                            let mut agent_history = session.agent_history.write().await;
-                            *agent_history = historical_messages
-                                .iter()
-                                .map(|msg| aomi_chat::Message::from(msg.clone()))
-                                .collect();
-                            drop(agent_history);
-
-                            // Now trigger the auto-greeting with the context available
+                            // Trigger the auto-greeting with the context available
                             if let Err(e) = session
                                 .sender_to_llm
                                 .send("[Greet the user and ask about continuing previous conversation]".to_string())
