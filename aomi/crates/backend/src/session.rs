--- conflicted
+++ resolved
@@ -101,15 +101,10 @@
         let has_sent_welcome = initial_history.iter().any(|msg| {
             matches!(msg.sender, MessageSender::Assistant) && msg.content == ASSISTANT_WELCOME
         });
-<<<<<<< HEAD
-        let agent_history_ref = Arc::new(RwLock::new(history::to_rig_messages(&history)));
-        let backend = chat_backend.clone();
-=======
 
         let agent_history = Arc::new(RwLock::new(history::to_rig_messages(&history)));
         let backend = Arc::clone(&chat_backend);
         let agent_history_for_task = Arc::clone(&agent_history);
->>>>>>> bf415cce
 
         tokio::spawn(async move {
             let mut receiver_from_ui = receiver_from_ui;
@@ -119,7 +114,7 @@
             while let Some(input) = receiver_from_ui.recv().await {
                 if let Err(err) = backend
                     .process_message(
-                        agent_history_ref.clone(),
+                        agent_history_for_task.clone(),
                         input,
                         &sender_to_ui,
                         &mut interrupt_receiver,
@@ -532,13 +527,9 @@
             Ok(app) => Arc::new(app),
             Err(_) => return,
         };
-<<<<<<< HEAD
         let chat_backend: Arc<BackendwithTool> = chat_app;
-        let session_manager = SessionManager::with_backend(chat_backend);
-=======
         let history_backend = Arc::new(MockHistoryBackend);
-        let session_manager = SessionManager::with_backend(chat_app, history_backend);
->>>>>>> bf415cce
+        let session_manager = SessionManager::with_backend(chat_backend, history_backend);
 
         let session_id = "test-session-1";
         let session_state = session_manager
@@ -556,13 +547,9 @@
             Ok(app) => Arc::new(app),
             Err(_) => return,
         };
-<<<<<<< HEAD
         let chat_backend: Arc<BackendwithTool> = chat_app;
-        let session_manager = SessionManager::with_backend(chat_backend);
-=======
         let history_backend = Arc::new(MockHistoryBackend);
-        let session_manager = SessionManager::with_backend(chat_app, history_backend);
->>>>>>> bf415cce
+        let session_manager = SessionManager::with_backend(chat_backend, history_backend);
 
         let session1_id = "test-session-1";
         let session2_id = "test-session-2";
@@ -591,13 +578,9 @@
             Ok(app) => Arc::new(app),
             Err(_) => return,
         };
-<<<<<<< HEAD
         let chat_backend: Arc<BackendwithTool> = chat_app;
-        let session_manager = SessionManager::with_backend(chat_backend);
-=======
         let history_backend = Arc::new(MockHistoryBackend);
-        let session_manager = SessionManager::with_backend(chat_app, history_backend);
->>>>>>> bf415cce
+        let session_manager = SessionManager::with_backend(chat_backend, history_backend);
         let session_id = "test-session-reuse";
 
         let session_state_1 = session_manager
@@ -624,13 +607,9 @@
             Ok(app) => Arc::new(app),
             Err(_) => return,
         };
-<<<<<<< HEAD
         let chat_backend: Arc<BackendwithTool> = chat_app;
-        let session_manager = SessionManager::with_backend(chat_backend);
-=======
         let history_backend = Arc::new(MockHistoryBackend);
-        let session_manager = SessionManager::with_backend(chat_app, history_backend);
->>>>>>> bf415cce
+        let session_manager = SessionManager::with_backend(chat_backend, history_backend);
         let session_id = "test-session-remove";
 
         let _session_state = session_manager
