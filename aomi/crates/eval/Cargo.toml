[package]
name = "eval"
version.workspace = true
authors.workspace = true
edition.workspace = true

[dependencies]
aomi-backend.workspace = true
aomi-chat.workspace = true
aomi-tools = { workspace = true, features = ["eval-test"] }
anyhow.workspace = true
futures.workspace = true
tokio = { workspace = true, features = ["macros", "rt-multi-thread", "time"] }
eyre.workspace = true
rig-core.workspace = true
tracing.workspace = true
tracing-subscriber.workspace = true
async-trait.workspace = true
dashmap = "6.1.0"
rayon = "1.11.0"
<<<<<<< HEAD

[features]
eval = []
=======
chrono.workspace = true
serde.workspace = true
serde_json.workspace = true
alloy.workspace = true
alloy-network-primitives = "1.1.0"
alloy-provider.workspace = true
alloy-primitives.workspace = true
alloy-rpc-types.workspace = true
>>>>>>> 28076429
<|MERGE_RESOLUTION|>--- conflicted
+++ resolved
@@ -18,11 +18,6 @@
 async-trait.workspace = true
 dashmap = "6.1.0"
 rayon = "1.11.0"
-<<<<<<< HEAD
-
-[features]
-eval = []
-=======
 chrono.workspace = true
 serde.workspace = true
 serde_json.workspace = true
@@ -30,5 +25,4 @@
 alloy-network-primitives = "1.1.0"
 alloy-provider.workspace = true
 alloy-primitives.workspace = true
-alloy-rpc-types.workspace = true
->>>>>>> 28076429
+alloy-rpc-types.workspace = true