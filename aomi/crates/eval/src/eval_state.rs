--- conflicted
+++ resolved
@@ -219,12 +219,6 @@
             .await
             .context("failed to submit wallet transaction")?;
 
-<<<<<<< HEAD
-        self.session.add_system_message(
-            &format!("Transaction sent: {}", tx_hash),
-            Some("Transaction Sent"),
-        );
-=======
         let confirmation = format!("Transaction sent: {}", tx_hash);
         // Notify the agent so it does not keep re-requesting the same wallet action.
         self.session
@@ -235,8 +229,7 @@
         // Add the transaction confirmation to the system message history for evaluation
         let transaction_confirmation =
             format!("Transaction confirmed on-chain (hash: {})", tx_hash);
-        self.session.add_system_message(&transaction_confirmation);
->>>>>>> 4c7e6c02
+        self.session.add_system_message(&transaction_confirmation, Some("Transaction Confirmed on-chain"));
 
         println!(
             "[test {}] ✅ Transaction confirmed on-chain (hash: {})",
