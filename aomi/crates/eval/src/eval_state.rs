use std::{str::FromStr, sync::Arc, time::Instant};

use alloy_network_primitives::ReceiptResponse;
use alloy_primitives::B256;
use alloy_provider::Provider;
use anyhow::{Context, Result, anyhow, bail};
use aomi_backend::{
    ChatMessage, MessageSender,
    session::{BackendwithTool, DefaultSessionState},
};
use aomi_chat::Message;
use aomi_tools::{
    cast::{SendTransactionParameters, execute_send_transaction},
    clients,
};
use chrono::Utc;
use serde::Deserialize;
use serde_json;
use tokio::time::{Duration, sleep};

use crate::{
    AgentAction, RoundResult, eval_app::EVAL_ACCOUNTS, harness::LOCAL_WALLET_AUTOSIGN_ENV,
};

const POLL_INTERVAL: Duration = Duration::from_millis(10);
const RESPONSE_TIMEOUT: Duration = Duration::from_secs(90);
const ANVIL_CHAIN_ID: u64 = 1;
const ZERO_ADDRESS: &str = "0x0000000000000000000000000000000000000000";

fn anvil_rpc_url() -> String {
    aomi_anvil::fork_endpoint().unwrap_or_else(|| "http://127.0.0.1:8545".to_string())
}
const AUTOSIGN_NETWORK_KEY: &str = "ethereum";
const AUTOSIGN_POLL_INTERVAL: Duration = Duration::from_millis(250);
const AUTOSIGN_RECEIPT_TIMEOUT: Duration = Duration::from_secs(20);

fn autosign_from_account() -> &'static str {
    EVAL_ACCOUNTS
        .first()
        .map(|(_, address)| *address)
        .unwrap_or(ZERO_ADDRESS)
}

fn system_message(content: String) -> ChatMessage {
    ChatMessage {
        sender: MessageSender::System,
        content,
        tool_stream: None,
        timestamp: Utc::now().to_rfc3339(),
        is_streaming: false,
    }
}

fn default_session_history() -> Vec<ChatMessage> {
    let alice = EVAL_ACCOUNTS
        .first()
        .map(|(_, address)| *address)
        .unwrap_or(ZERO_ADDRESS);
    let bob = EVAL_ACCOUNTS
        .get(1)
        .map(|(_, address)| *address)
        .unwrap_or(ZERO_ADDRESS);

    vec![
        system_message(format!(
            "User connected wallet with address {} on mainnet network (Chain ID: {}). Ready to help with transactions.",
            alice, ANVIL_CHAIN_ID
        )),
        system_message(format!(
            "Local Anvil Ethereum mainnet is running at {}. Use the `ethereum` network for every tool call generated during evaluation.",
            anvil_rpc_url()
        )),
        system_message(format!(
            "Evaluation harness provides two funded test accounts on this Anvil chain:\n- Alice (account 0): {}\n- Bob (account 1): {}\nUse Alice as the sending wallet and Bob as the counterparty when exercising on-chain transactions.",
            alice, bob
        )),
    ]
}

pub struct EvalState {
    test_id: usize,
    session: DefaultSessionState,
    rounds: Vec<RoundResult>,
    current_round: usize,
    max_round: usize,
    wallet_autosign_enabled: bool,
}

impl EvalState {
    /// Bootstraps a fresh agent session that can be used for scripted evaluations.
    pub async fn new(
        test_id: usize,
        backend: Arc<BackendwithTool>,
        max_round: usize,
    ) -> Result<Self> {
        let session = DefaultSessionState::new(backend, default_session_history())
            .await
            .context("failed to initialize eval session")?;
        Ok(Self {
            test_id,
            session,
            rounds: Vec::new(),
            current_round: 0,
            max_round,
            wallet_autosign_enabled: env_flag_enabled(LOCAL_WALLET_AUTOSIGN_ENV),
        })
    }

    /// Replays a series of user prompts and captures the agent's actions for each round.
    pub async fn run_script<S, I>(&mut self, script: I) -> Result<()>
    where
        S: AsRef<str>,
        I: IntoIterator<Item = S>,
    {
        for line in script.into_iter() {
            let input = line.as_ref().trim();
            if input.is_empty() {
                continue;
            }

            self.run_round(input).await?;
        }
        Ok(())
    }

    /// Wrapper around the session's process_user_message that extracts the RoundResult.
    /// Hides the reciver.recv from outside, unlike in prod where we pulls the channel to stream to FE
    pub async fn run_round(&mut self, input: &str) -> Result<bool> {
        if self.current_round >= self.max_round {
            return Ok(false);
        }
        self.current_round += 1;
        let round_number = self.current_round;
        let start_index = self.session.messages.len();
        let round_start = Instant::now();
        println!(
            "[test {}] ▶ Round {}/{} | user: {}",
            self.test_id, round_number, self.max_round, input
        );

        self.session
            .process_user_message(input.to_string())
            .await
            .with_context(|| format!("agent failed to process input: {input}"))?;

        println!("[test {}]   waiting for agent response...", self.test_id);
        self.stream_until_idle().await?;

        let new_messages = self.session.messages[start_index..].to_vec();
        let actions = AgentAction::from_messages(&new_messages);

        let round = RoundResult {
            input: input.to_string(),
            actions,
        };
        self.rounds.push(round.clone());
        self.log_round_actions(round_number, &round);

        let duration = round_start.elapsed();
        println!(
            "[test {}] ✅ Round {}/{} finished in {:.1}s | tools: {} | responses: {}",
            self.test_id,
            round_number,
            self.max_round,
            duration.as_secs_f32(),
            round.tool_call_count(),
            round.response_count()
        );

        // Return true if we haven't reached max rounds yet
        Ok(self.current_round < self.max_round)
    }

    fn get_new_tools(&self, last_tool_count: usize) -> Vec<(String, String)> {
        self.session
            .messages
            .iter()
            .filter_map(|msg| {
                msg.tool_stream
                    .as_ref()
                    .map(|(topic, content)| (topic.clone(), content.clone()))
            })
            .skip(last_tool_count)
            .collect()
    }

    fn log_round_actions(&self, round_number: usize, round: &RoundResult) {
        if round.actions.is_empty() {
            println!(
                "[test {}]   (no agent output captured for round {})",
                self.test_id, round_number
            );
            return;
        }

        println!(
            "[test {}] Agent output for round {}:",
            self.test_id, round_number
        );
        for (idx, action) in round.actions.iter().enumerate() {
            println!("[test {}]   [{idx:02}] {action}", self.test_id);
        }
    }

    async fn autosign_pending_wallet_tx(&mut self) -> Result<()> {
        if !self.wallet_autosign_enabled {
            return Ok(());
        }

        let Some(raw) = self.session.pending_wallet_tx.clone() else {
            return Ok(());
        };

        let request = parse_wallet_transaction_request(&raw)?;
        println!(
            "[test {}] 🤖 Auto-signing transaction to {} (value: {})",
            self.test_id, request.to, request.value
        );

        let tx_hash = self
            .submit_wallet_transaction(&request)
            .await
            .context("failed to submit wallet transaction")?;

        let confirmation = format!("Transaction sent: {}", tx_hash);
        // Notify the agent so it does not keep re-requesting the same wallet action.
        self.session
            .process_system_message(confirmation)
            .await
            .context("failed to deliver auto-sign confirmation to agent")?;

        // Add the transaction confirmation to the system message history for evaluation
        let transaction_confirmation =
            format!("Transaction confirmed on-chain (hash: {})", tx_hash);
<<<<<<< HEAD
        self.session.add_system_message(
            &transaction_confirmation,
            Some("Transaction Confirmed on-chain"),
        );
=======
        let _ = self
            .session
            .rely_system_message_to_llm(&transaction_confirmation)
            .await;
>>>>>>> b53da761

        println!(
            "[test {}] ✅ Transaction confirmed on-chain (hash: {})",
            self.test_id, tx_hash
        );
        Ok(())
    }

    async fn submit_wallet_transaction(
        &self,
        request: &WalletTransactionRequest,
    ) -> Result<String> {
        let from = autosign_from_account().to_string();
        let topic = request
            .description
            .clone()
            .unwrap_or_else(|| format!("send transaction to {}", request.to));
        let value = if request.value.trim().is_empty() {
            "0".to_string()
        } else {
            request.value.clone()
        };
        let calldata = normalize_calldata(&request.data);

        let params = SendTransactionParameters {
            topic,
            from,
            to: request.to.clone(),
            value,
            input: calldata,
            network: Some(AUTOSIGN_NETWORK_KEY.to_string()),
        };

        let tx_hash = execute_send_transaction(params)
            .await
            .map_err(|err| anyhow!("wallet auto-sign failed: {}", err))?;
        wait_for_transaction_confirmation(&tx_hash).await?;
        Ok(tx_hash)
    }

    async fn stream_until_idle(&mut self) -> Result<()> {
        let start = Instant::now();
        let mut total_messages = 0;
        let mut last_tool_count = 0;

        loop {
            self.session.update_state().await;
            if let Err(err) = self.autosign_pending_wallet_tx().await {
                println!(
                    "[test {}] ⚠️ auto-sign wallet flow failed: {}",
                    self.test_id, err
                );
<<<<<<< HEAD
                self.session.add_system_message(
                    &format!("Transaction rejected by user: {}", err),
                    Some("Transaction Rejected"),
                );
=======
                self.session
                    .rely_system_message_to_llm(&format!("Transaction rejected by user: {}", err))
                    .await
                    .ok();
>>>>>>> b53da761
            }

            let new_tools = self.get_new_tools(last_tool_count);
            let total_tools = last_tool_count + new_tools.len();
            for (topic, content) in &new_tools {
                let preview = content.lines().next().unwrap_or("").trim();
                println!(
                    "[test {}][tool-call] {} => {}",
                    self.test_id,
                    topic,
                    if preview.is_empty() {
                        "[no content]"
                    } else {
                        preview
                    }
                );
            }

            if total_messages != self.session.messages.len() {
                total_messages = self.session.messages.len();

                let tool_list = new_tools
                    .iter()
                    .map(|(t, _)| format!("'{}'", t))
                    .collect::<Vec<_>>()
                    .join(", ");
                println!(
                    "[test {}][streaming] {:?} messages={} tools={}: {}",
                    self.test_id,
                    start.elapsed(),
                    total_messages,
                    total_tools,
                    tool_list
                );

                last_tool_count = total_tools;
            }

            // Check if agent is idle
            let is_processing = self.session.is_processing;
            let has_streaming = has_streaming_messages(&self.session.messages);

            if !is_processing && !has_streaming {
                return Ok(());
            }

            if start.elapsed() > RESPONSE_TIMEOUT {
                println!(
                    "[test {}] ⚠️ timeout waiting for agent (is_processing={}, has_streaming={}, messages={})",
                    self.test_id,
                    is_processing,
                    has_streaming,
                    self.session.messages.len()
                );
                bail!("timed out waiting for agent response after {RESPONSE_TIMEOUT:?}");
            }

            // Sleep to avoid tight loop and let async runtime process messages
            sleep(POLL_INTERVAL).await;
        }
    }

    /// Returns the underlying session for advanced/custom evaluation flows.
    pub fn session(&self) -> &DefaultSessionState {
        &self.session
    }

    pub fn messages(&self) -> Vec<Message> {
        // Filter out messages with empty content before converting to rig messages
        // Include system messages (unlike to_rig_messages which filters them out)
        let filtered: Vec<ChatMessage> = self
            .session
            .messages
            .iter()
            .filter(|msg| !msg.content.trim().is_empty())
            .cloned()
            .collect();
        // Convert directly to preserve system messages for eval purposes
        filtered.into_iter().map(Message::from).collect()
    }

    pub fn rounds(&self) -> &[RoundResult] {
        &self.rounds
    }
}

fn has_streaming_messages(messages: &[ChatMessage]) -> bool {
    messages.iter().any(|m| m.is_streaming)
}

#[derive(Debug, Deserialize)]
struct WalletTransactionEnvelope {
    wallet_transaction_request: WalletTransactionRequest,
}

#[derive(Debug, Deserialize)]
struct WalletTransactionRequest {
    to: String,
    value: String,
    data: String,
    #[serde(default)]
    description: Option<String>,
}

fn parse_wallet_transaction_request(raw: &str) -> Result<WalletTransactionRequest> {
    if raw.trim().is_empty() {
        bail!("missing wallet transaction payload");
    }

    if let Ok(enveloped) = serde_json::from_str::<WalletTransactionEnvelope>(raw) {
        return Ok(enveloped.wallet_transaction_request);
    }

    serde_json::from_str::<WalletTransactionRequest>(raw)
        .map_err(|err| anyhow!("invalid wallet transaction payload: {}", err))
}

fn normalize_calldata(data: &str) -> Option<String> {
    let trimmed = data.trim();
    if trimmed.is_empty() || trimmed.eq_ignore_ascii_case("0x") {
        return None;
    }

    if trimmed.starts_with("0x") {
        Some(trimmed.to_string())
    } else {
        Some(format!("0x{}", trimmed))
    }
}

async fn wait_for_transaction_confirmation(tx_hash: &str) -> Result<()> {
    let clients = clients::external_clients().await;
    let cast_client = clients
        .get_cast_client(AUTOSIGN_NETWORK_KEY)
        .await
        .map_err(|err| anyhow!("failed to get cast client for auto-sign network: {}", err))?;
    let hash = B256::from_str(tx_hash)
        .map_err(|err| anyhow!("invalid transaction hash '{tx_hash}': {err}"))?;
    let start = Instant::now();
    loop {
        match cast_client.provider.get_transaction_receipt(hash).await {
            Ok(Some(receipt)) => {
                if !receipt.status() {
                    bail!("transaction reverted on-chain");
                }
                return Ok(());
            }
            Ok(None) => {
                if start.elapsed() > AUTOSIGN_RECEIPT_TIMEOUT {
                    bail!("timed out waiting for transaction receipt");
                }
                sleep(AUTOSIGN_POLL_INTERVAL).await;
            }
            Err(err) => {
                bail!("failed to poll transaction receipt: {}", err);
            }
        }
    }
}

fn env_flag_enabled(var: &str) -> bool {
    std::env::var(var)
        .map(|value| {
            let normalized = value.trim().to_ascii_lowercase();
            matches!(normalized.as_str(), "1" | "true" | "yes")
        })
        .unwrap_or(false)
}

#[cfg(test)]
mod tests {
    use super::*;

    #[test]
    fn autosign_uses_alice_address() {
        let expected = EVAL_ACCOUNTS
            .first()
            .map(|(_, address)| *address)
            .unwrap_or(ZERO_ADDRESS);
        assert_eq!(autosign_from_account(), expected);
    }

    #[test]
    fn session_history_mentions_eval_accounts() {
        let history = default_session_history();
        let alice = EVAL_ACCOUNTS
            .first()
            .map(|(_, address)| *address)
            .unwrap_or(ZERO_ADDRESS);
        let bob = EVAL_ACCOUNTS
            .get(1)
            .map(|(_, address)| *address)
            .unwrap_or(ZERO_ADDRESS);

        assert!(
            history[0].content.contains(alice),
            "Alice address should appear in the initial system message"
        );
        assert!(
            history.last().unwrap().content.contains(bob),
            "Bob address should appear in the evaluation instructions"
        );
    }
}<|MERGE_RESOLUTION|>--- conflicted
+++ resolved
@@ -232,17 +232,10 @@
         // Add the transaction confirmation to the system message history for evaluation
         let transaction_confirmation =
             format!("Transaction confirmed on-chain (hash: {})", tx_hash);
-<<<<<<< HEAD
-        self.session.add_system_message(
-            &transaction_confirmation,
-            Some("Transaction Confirmed on-chain"),
-        );
-=======
         let _ = self
             .session
             .rely_system_message_to_llm(&transaction_confirmation)
             .await;
->>>>>>> b53da761
 
         println!(
             "[test {}] ✅ Transaction confirmed on-chain (hash: {})",
@@ -295,17 +288,10 @@
                     "[test {}] ⚠️ auto-sign wallet flow failed: {}",
                     self.test_id, err
                 );
-<<<<<<< HEAD
-                self.session.add_system_message(
-                    &format!("Transaction rejected by user: {}", err),
-                    Some("Transaction Rejected"),
-                );
-=======
                 self.session
                     .rely_system_message_to_llm(&format!("Transaction rejected by user: {}", err))
                     .await
                     .ok();
->>>>>>> b53da761
             }
 
             let new_tools = self.get_new_tools(last_tool_count);
