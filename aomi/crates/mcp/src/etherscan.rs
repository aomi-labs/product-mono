//! MCP tool for Etherscan API integration
use aomi_tools::etherscan::{
    ETHEREUM_MAINNET, EtherscanClient, SortOrder, chain_id_to_name, network_name_to_chain_id,
};
use rmcp::{
    ErrorData,
    handler::server::tool::Parameters,
    model::{CallToolResult, Content},
    tool,
};
use serde::Deserialize;

/// Parameters for the Etherscan getabi tool
#[derive(Debug, Deserialize, schemars::JsonSchema)]
pub struct GetAbiParams {
    #[schemars(
        description = "The contract address to get the ABI for (must be verified on Etherscan)"
    )]
    pub address: String,

    #[schemars(
        description = "The network to query: 'ethereum', 'goerli', 'sepolia', 'polygon', 'arbitrum', 'optimism', 'base' (default: 'ethereum')"
    )]
    pub network: Option<String>,
}

/// Parameters for the Etherscan transaction history tool
#[derive(Debug, Deserialize, schemars::JsonSchema)]
pub struct GetTransactionHistoryParams {
    #[schemars(description = "The address to get transaction history for")]
    pub address: String,

    #[schemars(
        description = "Chain ID (1 for ethereum, 5 for goerli, 11155111 for sepolia, 137 for polygon, etc.)"
    )]
    pub chainid: u32,
}

#[derive(Clone)]
pub struct EtherscanTool {
    client: EtherscanClient,
}

impl EtherscanTool {
    pub fn new(api_key: String) -> Self {
        Self {
<<<<<<< HEAD
            api_key,
            client: reqwest::Client::new(),
        }
    }

    fn get_api_url(network: &str) -> Result<&'static str, String> {
        match network {
            "ethereum" => Ok("https://api.etherscan.io/api"),
            "goerli" => Ok("https://api-goerli.etherscan.io/api"),
            "sepolia" => Ok("https://api-sepolia.etherscan.io/api"),
            "polygon" => Ok("https://api.polygonscan.com/api"),
            "arbitrum" => Ok("https://api.arbiscan.io/api"),
            "optimism" => Ok("https://api-optimistic.etherscan.io/api"),
            "base" => Ok("https://api.basescan.org/api"),
            _ => Err(format!(
                "Unsupported network: {network}. Supported networks: ethereum, goerli, sepolia, polygon, arbitrum, optimism, base"
            )),
=======
            client: EtherscanClient::new(api_key),
>>>>>>> 3aee22c0
        }
    }

    /// Get the ABI for a verified contract from Etherscan
    #[tool(
        description = "Get the ABI (Application Binary Interface) for a verified contract from Etherscan. Returns the full ABI JSON that can be used to interact with the contract."
    )]
    pub async fn get_contract_abi(
        &self,
        Parameters(params): Parameters<GetAbiParams>,
    ) -> Result<CallToolResult, ErrorData> {
<<<<<<< HEAD
        let network = params.network.as_deref().unwrap_or("ethereum");
        let api_url = Self::get_api_url(network).map_err(|e| ErrorData::invalid_params(e, None))?;

        // Validate address format
        if !params.address.starts_with("0x") || params.address.len() != 42 {
            return Err(ErrorData::invalid_params(
                "Invalid address format. Must be a 42-character hex string starting with 0x",
                None,
            ));
        }
=======
        let chain_id = params
            .network
            .as_deref()
            .map_or(Ok(ETHEREUM_MAINNET), network_name_to_chain_id)
            .map_err(|e| ErrorData::invalid_params(e.to_string(), None))?;
>>>>>>> 3aee22c0

        let contract = self
            .client
            .fetch_contract_by_chain_id(chain_id, &params.address)
            .await
            .map_err(|e| {
                ErrorData::internal_error(format!("Failed to fetch contract: {e}"), None)
            })?;

        // Format the output
        let mut output = format!(
            "Contract ABI for {} on {}:\n\n",
            params.address,
            chain_id_to_name(chain_id)
        );

        // Add a summary of available functions
        if let Some(abi_array) = contract.abi.as_array() {
            output.push_str("Available functions:\n");
            for item in abi_array {
                if let (Some("function"), Some(name)) = (
                    item.get("type").and_then(|t| t.as_str()),
                    item.get("name").and_then(|n| n.as_str()),
                ) {
                    // Build function signature
                    let mut signature = format!("- {name}(");
                    if let Some(inputs) = item.get("inputs").and_then(|i| i.as_array()) {
                        let param_types: Vec<String> = inputs
                            .iter()
                            .filter_map(|input| input.get("type").and_then(|t| t.as_str()))
                            .map(|t| t.to_string())
                            .collect();
                        signature.push_str(&param_types.join(","));
                    }
                    signature.push_str(")\n");
                    output.push_str(&signature);
                }
            }
            output.push('\n');
        }

        // Add the full ABI
        output.push_str("Full ABI:\n");
        output.push_str(
            &serde_json::to_string_pretty(&contract.abi)
                .unwrap_or_else(|_| contract.abi.to_string()),
        );

        Ok(CallToolResult::success(vec![Content::text(output)]))
    }

    /// Get transaction history for an address from Etherscan
    #[tool(
        description = "Get transaction history for an Ethereum address from Etherscan using chain ID"
    )]
    pub async fn get_transaction_history(
        &self,
        Parameters(params): Parameters<GetTransactionHistoryParams>,
    ) -> Result<CallToolResult, ErrorData> {
        let transactions = self
            .client
            .fetch_transaction_history_by_chain_id(params.chainid, &params.address, SortOrder::Asc)
            .await
            .map_err(|e| {
                ErrorData::internal_error(format!("Failed to fetch history: {e}"), None)
            })?;

        let pretty = serde_json::to_string_pretty(&transactions)
            .unwrap_or_else(|_| "Failed to format transactions".to_string());

        let output = format!(
            "Transaction history for {} on chain {}:\n\n{}",
            params.address, params.chainid, pretty
        );

        Ok(CallToolResult::success(vec![Content::text(output)]))
    }
}

#[cfg(test)]
mod tests {
    use super::*;

    #[tokio::test]
    async fn test_get_transaction_history() {
        let tool = EtherscanTool::new("test_api_key".to_string());

        let params = GetTransactionHistoryParams {
            address: "0x742d35Cc6637C0532e6CE449B0f01B63C1C31138".to_string(),
            chainid: 1,
        };

        // This will fail without a real API key, but tests the function structure
        let result = tool
            .get_transaction_history(rmcp::handler::server::tool::Parameters(params))
            .await;

        // Should return an error due to invalid API key, but function should execute
        assert!(result.is_err());
    }

    #[test]
    fn test_invalid_address_format() {
        let tool = EtherscanTool::new("test_api_key".to_string());

        let params = GetTransactionHistoryParams {
            address: "invalid_address".to_string(),
            chainid: 1,
        };

        let rt = tokio::runtime::Runtime::new().unwrap();
        let result = rt.block_on(async {
            tool.get_transaction_history(rmcp::handler::server::tool::Parameters(params))
                .await
        });

        assert!(result.is_err());
        if let Err(error) = result {
            assert!(error.message.contains("Invalid address format"));
        }
    }

    #[test]
    fn test_valid_address_format() {
        let params = GetTransactionHistoryParams {
            address: "0x742d35Cc6637C0532e6CE449B0f01B63C1C31138".to_string(),
            chainid: 1,
        };

        // Valid address should pass basic validation
        assert!(params.address.starts_with("0x"));
        assert_eq!(params.address.len(), 42);
    }
}<|MERGE_RESOLUTION|>--- conflicted
+++ resolved
@@ -44,27 +44,7 @@
 impl EtherscanTool {
     pub fn new(api_key: String) -> Self {
         Self {
-<<<<<<< HEAD
-            api_key,
-            client: reqwest::Client::new(),
-        }
-    }
-
-    fn get_api_url(network: &str) -> Result<&'static str, String> {
-        match network {
-            "ethereum" => Ok("https://api.etherscan.io/api"),
-            "goerli" => Ok("https://api-goerli.etherscan.io/api"),
-            "sepolia" => Ok("https://api-sepolia.etherscan.io/api"),
-            "polygon" => Ok("https://api.polygonscan.com/api"),
-            "arbitrum" => Ok("https://api.arbiscan.io/api"),
-            "optimism" => Ok("https://api-optimistic.etherscan.io/api"),
-            "base" => Ok("https://api.basescan.org/api"),
-            _ => Err(format!(
-                "Unsupported network: {network}. Supported networks: ethereum, goerli, sepolia, polygon, arbitrum, optimism, base"
-            )),
-=======
             client: EtherscanClient::new(api_key),
->>>>>>> 3aee22c0
         }
     }
 
@@ -76,24 +56,11 @@
         &self,
         Parameters(params): Parameters<GetAbiParams>,
     ) -> Result<CallToolResult, ErrorData> {
-<<<<<<< HEAD
-        let network = params.network.as_deref().unwrap_or("ethereum");
-        let api_url = Self::get_api_url(network).map_err(|e| ErrorData::invalid_params(e, None))?;
-
-        // Validate address format
-        if !params.address.starts_with("0x") || params.address.len() != 42 {
-            return Err(ErrorData::invalid_params(
-                "Invalid address format. Must be a 42-character hex string starting with 0x",
-                None,
-            ));
-        }
-=======
         let chain_id = params
             .network
             .as_deref()
             .map_or(Ok(ETHEREUM_MAINNET), network_name_to_chain_id)
             .map_err(|e| ErrorData::invalid_params(e.to_string(), None))?;
->>>>>>> 3aee22c0
 
         let contract = self
             .client
