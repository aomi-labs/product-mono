--- conflicted
+++ resolved
@@ -18,10 +18,6 @@
 rig-derive = "0.1.4"
 serde.workspace = true
 serde_json.workspace = true
-<<<<<<< HEAD
 sqlx.workspace = true
 tokio = { workspace = true, features = ["full"] }
-=======
-tokio = { workspace = true, features = ["full"] }
-tracing.workspace = true
->>>>>>> f87261d9
+tracing.workspace = true