[package]
name = "aomi-tools"
version.workspace = true
authors.workspace = true
edition.workspace = true

[dependencies]
anyhow.workspace = true
aomi-anvil.workspace = true
alloy-ens.workspace = true
alloy-provider.workspace = true
alloy-primitives.workspace = true
cast.workspace = true
alloy.workspace = true
aomi-baml.workspace = true
aomi-rag.workspace = true
async-trait.workspace = true
chrono.workspace = true
eyre.workspace = true
futures.workspace = true
hex = "0.4.3"
reqwest.workspace = true
rig-core = { workspace = true, features = ["rmcp"] }
rig-derive = "0.1.4"
serde.workspace = true
serde_json.workspace = true
sqlx.workspace = true
tokio = { workspace = true, features = ["full"] }
tokio-stream = { version = "0.1", features = ["time"] }
tracing.workspace = true
tracing-subscriber.workspace = true
once_cell = "1.21.3"
<<<<<<< HEAD
dashmap = "6.1.0"

# Foundry dependencies
foundry-common.workspace = true
foundry-compilers = { workspace = true, features = ["project-util", "full"] }
foundry-evm.workspace = true
foundry-config.workspace = true
=======
async-stream.workspace = true
>>>>>>> b53da761

[features]
default = []
eval-test = []<|MERGE_RESOLUTION|>--- conflicted
+++ resolved
@@ -30,7 +30,6 @@
 tracing.workspace = true
 tracing-subscriber.workspace = true
 once_cell = "1.21.3"
-<<<<<<< HEAD
 dashmap = "6.1.0"
 
 # Foundry dependencies
@@ -38,9 +37,7 @@
 foundry-compilers = { workspace = true, features = ["project-util", "full"] }
 foundry-evm.workspace = true
 foundry-config.workspace = true
-=======
 async-stream.workspace = true
->>>>>>> b53da761
 
 [features]
 default = []
