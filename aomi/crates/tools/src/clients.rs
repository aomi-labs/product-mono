use alloy::network::AnyNetwork;
use alloy_provider::{DynProvider, ProviderBuilder};
use cast::Cast;
use std::collections::HashMap;
use std::env;
use std::sync::{Arc, RwLock};
use tokio::sync::OnceCell;
use tracing::warn;

<<<<<<< HEAD
fn default_rpc_url() -> String {
    aomi_anvil::fork_snapshot()
        .map(|p| p.endpoint().to_string())
        .unwrap_or_else(|| "http://127.0.0.1:8545".to_string())
}
=======
use aomi_baml::BamlClient;
const DEFAULT_RPC_URL: &str = "http://127.0.0.1:8545";
>>>>>>> 933542dd
pub(crate) const BRAVE_SEARCH_URL: &str = "https://api.search.brave.com/res/v1/web/search";
pub const ETHERSCAN_V2_URL: &str = "https://api.etherscan.io/v2/api";

/// Shared external clients used across tools. Initialized once via ToolScheduler.
pub struct ExternalClients {
    cast_clients: RwLock<HashMap<String, Arc<CastClient>>>,
    brave_builder: Option<Arc<reqwest::RequestBuilder>>,
    etherscan_client: Option<EtherscanClient>,
    baml_client: Option<Arc<BamlClient>>,
}

pub(crate) fn build_http_client() -> reqwest::Client {
    reqwest::Client::builder()
        .timeout(std::time::Duration::from_secs(30))
        .connect_timeout(std::time::Duration::from_secs(10))
        .build()
        .expect("Failed to create HTTP client")
}

impl ExternalClients {
    fn read_api_keys() -> (Option<String>, Option<String>, HashMap<String, String>) {
        let brave_api_key = env::var("BRAVE_SEARCH_API_KEY").ok();
        let etherscan_api_key = env::var("ETHERSCAN_API_KEY").ok();

        let cast_networks = match std::env::var("CHAIN_NETWORK_URLS_JSON") {
            Ok(json) => match serde_json::from_str::<HashMap<String, String>>(&json) {
                Ok(parsed) => parsed,
                Err(err) => {
                    warn!(
                        "Failed to parse CHAIN_NETWORK_URLS_JSON ({}). Falling back to defaults.",
                        err
                    );
                    get_default_network_json()
                }
            },
            Err(_) => get_default_network_json(),
        };
        println!("cast_networks: {:?}", cast_networks);

        (brave_api_key, etherscan_api_key, cast_networks)
    }

    pub async fn new() -> Self {
        let (brave_api_key, etherscan_api_key, mut cast_networks) = Self::read_api_keys();
        if !cast_networks.contains_key("testnet") {
            cast_networks.insert("testnet".to_string(), default_rpc_url());
        }
        let req_client = if brave_api_key.is_some() || etherscan_api_key.is_some() {
            Some(build_http_client())
        } else {
            None
        };

        let brave_builder = brave_api_key.as_ref().map(|key| {
            Arc::new(
                req_client
                    .clone()
                    .unwrap_or_else(build_http_client)
                    .get(BRAVE_SEARCH_URL)
                    .header("Accept", "application/json")
                    .header("Accept-Encoding", "gzip")
                    .header("X-Subscription-Token", key.clone()),
            )
        });

        let etherscan_client = etherscan_api_key.as_ref().map(|key| {
            let client = req_client.clone().unwrap_or_else(build_http_client);
            EtherscanClient::new(Arc::new(client.get(ETHERSCAN_V2_URL)), key.clone())
        });

        let baml_client = match BamlClient::new() {
            Ok(client) => Some(Arc::new(client)),
            Err(err) => {
                warn!("Failed to initialize BAML client: {}", err);
                None
            }
        };

        // Eagerly initialize Cast clients for all configured networks
        let mut cast_clients = HashMap::new();
        for (net, url) in cast_networks.iter() {
            match CastClient::connect(url).await {
                Ok(client) => {
                    cast_clients.insert(net.clone(), Arc::new(client));
                }
                Err(err) => {
                    warn!("Failed to init Cast client for {net} ({url}): {err}");
                }
            }
        }

        ExternalClients {
            cast_clients: RwLock::new(cast_clients),
            brave_builder,
            etherscan_client,
            baml_client,
        }
    }

    pub fn brave_request(&self) -> Option<reqwest::RequestBuilder> {
        self.brave_builder.as_ref().and_then(|b| b.try_clone())
    }

    pub fn etherscan_client(&self) -> Option<EtherscanClient> {
        self.etherscan_client.clone()
    }

    pub async fn get_cast_client(
        &self,
        network_key: &str,
    ) -> Result<Arc<CastClient>, rig::tool::ToolError> {
        if let Some(existing) = self.cast_clients.read().unwrap().get(network_key) {
            return Ok(existing.clone());
        }

        Err(crate::cast::tool_error(format!(
            "Cast client for '{network_key}' missing (failed to initialize)"
        )))
    }

    pub fn baml_client(&self) -> Result<Arc<BamlClient>, rig::tool::ToolError> {
        self.baml_client
            .clone()
            .ok_or_else(|| crate::cast::tool_error("BAML client not initialized"))
    }
}

// Global holder seeded by ToolScheduler; lazily initialized for test contexts.
static EXTERNAL_CLIENTS: OnceCell<Arc<ExternalClients>> = OnceCell::const_new();

pub async fn external_clients() -> Arc<ExternalClients> {
    EXTERNAL_CLIENTS
        .get_or_init(|| async { Arc::new(ExternalClients::new().await) })
        .await
        .clone()
}

pub async fn init_external_clients(clients: Arc<ExternalClients>) {
    let _ = EXTERNAL_CLIENTS.set(clients);
}

/// Build a fallback network map using Alchemy endpoints when CHAIN_NETWORK_URLS_JSON is
/// missing or invalid. Always includes the local testnet.
pub fn get_default_network_json() -> HashMap<String, String> {
    let mut fallback = HashMap::new();
    fallback.insert("testnet".to_string(), default_rpc_url());

    let alchemy_key = match env::var("ALCHEMY_API_KEY") {
        Ok(value) if !value.is_empty() => value,
        _ => return fallback,
    };

    let chains = [
        ("ethereum", "https://eth-mainnet.g.alchemy.com/v2/"),
        ("base", "https://base-mainnet.g.alchemy.com/v2/"),
        ("arbitrum", "https://arb-mainnet.g.alchemy.com/v2/"),
        ("optimism", "https://opt-mainnet.g.alchemy.com/v2/"),
        ("polygon", "https://polygon-mainnet.g.alchemy.com/v2/"),
        ("sepolia", "https://eth-sepolia.g.alchemy.com/v2/"),
    ];

    for (name, prefix) in chains {
        fallback.insert(name.to_string(), format!("{prefix}{alchemy_key}"));
    }

    fallback
}

pub struct CastClient {
    pub provider: DynProvider<AnyNetwork>,
    pub(crate) cast: Cast<DynProvider<AnyNetwork>>,
    pub(crate) rpc_url: String,
}

impl CastClient {
    pub(crate) async fn connect(rpc_url: &str) -> Result<Self, rig::tool::ToolError> {
        let provider = ProviderBuilder::<_, _, AnyNetwork>::default()
            .connect(rpc_url)
            .await
            .map_err(|e| {
                crate::cast::tool_error(format!("Failed to connect to RPC {rpc_url}: {e}"))
            })?;

        let provider_dyn = DynProvider::new(provider.clone());
        let cast = Cast::new(DynProvider::new(provider));

        Ok(Self {
            provider: provider_dyn,
            cast,
            rpc_url: rpc_url.to_string(),
        })
    }
}

#[derive(Debug, Clone)]
pub struct EtherscanClient {
    pub(crate) builder: Arc<reqwest::RequestBuilder>,
    pub(crate) api_key: String,
}

impl EtherscanClient {
    pub fn new(builder: Arc<reqwest::RequestBuilder>, api_key: impl Into<String>) -> Self {
        Self {
            builder,
            api_key: api_key.into(),
        }
    }
}<|MERGE_RESOLUTION|>--- conflicted
+++ resolved
@@ -7,16 +7,11 @@
 use tokio::sync::OnceCell;
 use tracing::warn;
 
-<<<<<<< HEAD
 fn default_rpc_url() -> String {
     aomi_anvil::fork_snapshot()
         .map(|p| p.endpoint().to_string())
         .unwrap_or_else(|| "http://127.0.0.1:8545".to_string())
 }
-=======
-use aomi_baml::BamlClient;
-const DEFAULT_RPC_URL: &str = "http://127.0.0.1:8545";
->>>>>>> 933542dd
 pub(crate) const BRAVE_SEARCH_URL: &str = "https://api.search.brave.com/res/v1/web/search";
 pub const ETHERSCAN_V2_URL: &str = "https://api.etherscan.io/v2/api";
 
