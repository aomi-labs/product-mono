--- conflicted
+++ resolved
@@ -1,11 +1,8 @@
 pub mod abi_encoder;
-<<<<<<< HEAD
 pub mod db;
 pub mod db_tools;
 pub mod etherscan;
-=======
 pub mod scheduler;
->>>>>>> f87261d9
 pub mod time;
 pub mod types;
 pub mod wallet;
