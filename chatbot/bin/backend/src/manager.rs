--- conflicted
+++ resolved
@@ -7,16 +7,10 @@
 use tokio::sync::{Mutex, RwLock};
 use uuid::Uuid;
 
-<<<<<<< HEAD
 use crate::{
     history::{self, UserHistory},
     session::{ChatBackend, ChatMessage, SessionState},
 };
-=======
-use aomi_agent::SharedDocumentStore;
-
-use crate::session::SessionState;
->>>>>>> 64a0bce8
 
 struct SessionData {
     state: Arc<Mutex<SessionState>>,
@@ -28,7 +22,6 @@
     user_history: Arc<RwLock<HashMap<String, UserHistory>>>,
     cleanup_interval: Duration,
     session_timeout: Duration,
-<<<<<<< HEAD
     chat_backend: Arc<dyn ChatBackend>,
 }
 
@@ -38,20 +31,11 @@
     }
 
     pub fn with_backend(chat_backend: Arc<dyn ChatBackend>) -> Self {
-=======
-    skip_docs: bool,
-    shared_document_store: Option<SharedDocumentStore>,
-}
-
-impl SessionManager {
-    pub fn new(skip_docs: bool, shared_document_store: Option<SharedDocumentStore>) -> Self {
->>>>>>> 64a0bce8
         Self {
             sessions: Arc::new(RwLock::new(HashMap::new())),
             user_history: Arc::new(RwLock::new(HashMap::new())),
             cleanup_interval: Duration::from_secs(300), // 5 minutes
             session_timeout: Duration::from_secs(1800), // 30 minutes
-<<<<<<< HEAD
             chat_backend,
         }
     }
@@ -67,10 +51,6 @@
             )
         } else {
             None
-=======
-            skip_docs,
-            shared_document_store,
->>>>>>> 64a0bce8
         }
     }
 
@@ -109,16 +89,11 @@
 
             Ok(session_data.state.clone())
         } else {
-<<<<<<< HEAD
             let session_history = user_history
                 .map(UserHistory::into_messages)
                 .unwrap_or_default();
             let session_state =
                 SessionState::new(Arc::clone(&self.chat_backend), session_history).await?;
-=======
-            let web_chat_state =
-                SessionState::new(self.skip_docs, self.shared_document_store.clone()).await?;
->>>>>>> 64a0bce8
             let session_data = SessionData {
                 state: Arc::new(Mutex::new(session_state)),
                 last_activity: Instant::now(),
@@ -183,9 +158,7 @@
         }
     }
 
-    pub fn shared_document_store(&self) -> Option<SharedDocumentStore> {
-        self.shared_document_store.clone()
-    }
+
 }
 
 pub fn generate_session_id() -> String {
