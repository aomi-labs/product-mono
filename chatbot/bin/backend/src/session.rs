use anyhow::Result;
use chrono::Local;
use serde::Serialize;
use std::sync::Arc;
use tokio::sync::{mpsc, RwLock};

use aomi_agent::{ChatApp, ChatCommand, LoadingProgress, Message};
use async_trait::async_trait;

use crate::history;

const ASSISTANT_WELCOME: &str = "Hello! I'm your blockchain transaction agent. I can help you interact with EVM-compatible networks using natural language. Here's what I can do:\n\n- **Check anything**\n  - \"What's the best pool to stake my ETH?\"\n  - \"How much money have I made from my LP position?\"\n  - \"Where can I swap my ETH for USDC with the best price?\"\n- **Call anything**\n  - \"Deposit half of my ETH into the best pool\"\n  - \"Sell my NFT collection X on a marketplace that supports it\"\n  - \"Recommend a portfolio of DeFi projects based on my holdings and deploy my capital\"\n- **Switch networks** - I support testnet, mainnet, polygon, base, and more\n\nI have access to:\n🔗 **Networks** - Testnet, Ethereum, Polygon, Base, Arbitrum\n🛠️ **Tools** - Cast, Etherscan, 0x API, Web Search\n💰 **Wallet** - Connect your wallet for seamless transactions\n\nI default to a testnet forked from Ethereum without wallet connection. You can test it out with me first. Once you connect your wallet, I can compose real transactions based on available protocols & contracts info on the public blockchain.\n\n**Important Note:** I'm still under development; use me at your own risk. The source of my knowledge is internet search, so please check transactions before you sign.\n\nWhat blockchain task would you like help with today?";
#[derive(Debug, Clone, PartialEq, Serialize)]
pub enum MessageSender {
    #[serde(rename = "user")]
    User,
    #[serde(rename = "agent")]
    Assistant,
    #[serde(rename = "system")]
    System,
}

#[derive(Debug, Clone, Serialize, PartialEq)]
pub struct ChatMessage {
    pub sender: MessageSender,
    pub content: String,
    pub timestamp: String,
    pub is_streaming: bool,
}

impl From<Message> for ChatMessage {
    fn from(message: Message) -> Self {
        let (sender, content) = match message {
            Message::User { content } => {
                // Extract text from OneOrMany<UserContent>
                let text = content
                    .iter()
                    .find_map(|c| match c {
                        aomi_agent::UserContent::Text(t) => Some(t.text.clone()),
                        _ => None,
                    })
                    .unwrap_or_default();
                (MessageSender::User, text)
            }
            Message::Assistant { content, .. } => {
                // Extract text from OneOrMany<AssistantContent>
                let text = content
                    .iter()
                    .find_map(|c| match c {
                        aomi_agent::AssistantContent::Text(t) => Some(t.text.clone()),
                        _ => None,
                    })
                    .unwrap_or_default();
                (MessageSender::Assistant, text)
            }
        };

        ChatMessage {
            sender,
            content,
            timestamp: Local::now().format("%H:%M:%S %Z").to_string(),
            is_streaming: false,
        }
    }
}

impl From<ChatMessage> for Message {
    fn from(chat_message: ChatMessage) -> Self {
        match chat_message.sender {
            MessageSender::User => Message::user(chat_message.content),
            MessageSender::Assistant => Message::assistant(chat_message.content),
            // System msg in rig is user content
            MessageSender::System => Message::user(chat_message.content),
        }
    }
}

pub struct SessionState {
    pub messages: Vec<ChatMessage>,
    pub is_processing: bool,
    pub pending_wallet_tx: Option<String>,
    has_sent_welcome: bool,
    agent_history: Arc<RwLock<Vec<Message>>>,
    sender_to_llm: mpsc::Sender<String>,
    receiver_from_llm: mpsc::Receiver<ChatCommand>,
    loading_receiver: mpsc::Receiver<LoadingProgress>,
    interrupt_sender: mpsc::Sender<()>,
}

// TODO: eventually AomiApp
#[async_trait]
pub trait ChatBackend: Send + Sync {
    async fn process_message(
        &self,
        history: Arc<RwLock<Vec<Message>>>,
        input: String,
        sender_to_ui: &mpsc::Sender<ChatCommand>,
        interrupt_receiver: &mut mpsc::Receiver<()>,
    ) -> Result<()>;
}

impl SessionState {
    pub async fn new(
        chat_backend: Arc<dyn ChatBackend>,
        history: Vec<ChatMessage>,
    ) -> Result<Self> {
        let (sender_to_llm, receiver_from_ui) = mpsc::channel(100);
        let (sender_to_ui, receiver_from_llm) = mpsc::channel(1000);
        let (loading_sender, loading_receiver) = mpsc::channel(100);
        let (interrupt_sender, interrupt_receiver) = mpsc::channel(100);

        let initial_history = history.clone();
        let has_sent_welcome = initial_history.iter().any(|msg| {
            matches!(msg.sender, MessageSender::Assistant) && msg.content == ASSISTANT_WELCOME
        });
        let agent_history = Arc::new(RwLock::new(history::to_rig_messages(&history)));
        let backend = Arc::clone(&chat_backend);
        let agent_history_for_task = Arc::clone(&agent_history);

        tokio::spawn(async move {
            let mut receiver_from_ui = receiver_from_ui;
            let mut interrupt_receiver = interrupt_receiver;

            let _ = loading_sender
                .send(LoadingProgress::Message(
                    "Documentation ready and agent initialized".to_string(),
                ))
                .await;
            let _ = loading_sender.send(LoadingProgress::Complete).await;
            let _ = sender_to_ui.send(ChatCommand::BackendConnected).await;

            while let Some(input) = receiver_from_ui.recv().await {
                if let Err(err) = backend
                    .process_message(
                        Arc::clone(&agent_history_for_task),
                        input,
                        &sender_to_ui,
                        &mut interrupt_receiver,
                    )
                    .await
                {
                    let _ = sender_to_ui
                        .send(ChatCommand::Error(format!(
                            "Failed to process message: {err}"
                        )))
                        .await;
                }
            }
        });

        Ok(Self {
            messages: initial_history,
            is_processing: false,
            pending_wallet_tx: None,
            has_sent_welcome,
            agent_history,
            sender_to_llm,
            receiver_from_llm,
            loading_receiver,
            interrupt_sender,
        })
    }

    pub async fn process_message_from_ui(&mut self, message: String) -> Result<()> {
        if self.is_processing {
            return Ok(());
        }

        let message = message.trim();
        if message.is_empty() {
            return Ok(());
        }

        self.add_user_message(message);
        self.is_processing = true;

        if let Err(e) = self.sender_to_llm.send(message.to_string()).await {
            self.add_system_message(&format!(
                "Failed to send message: {e}. Agent may have disconnected."
            ));
            self.is_processing = false;
            return Ok(());
        }

        self.add_assistant_message_streaming();
        Ok(())
    }

    pub async fn interrupt_processing(&mut self) -> Result<()> {
        if self.is_processing {
            if self.interrupt_sender.send(()).await.is_err() {
                self.add_system_message("Failed to interrupt: agent not responding");
            } else {
                self.add_system_message("Interrupted by user");
            }
            self.is_processing = false;
        }
        Ok(())
    }

    pub async fn stream_text(&mut self) {
        while let Ok(_msg) = self.receiver_from_llm.try_recv() {
            // Intentionally no-op for now; placeholder to satisfy compilation
        }
    }

    pub async fn update_state(&mut self) {
        while let Ok(progress) = self.loading_receiver.try_recv() {
            match progress {
                LoadingProgress::Message(msg) => {
                    self.add_system_message(&msg);
                }
                LoadingProgress::Complete => {
                    // Loading complete notification
                }
            }
        }

        while let Ok(msg) = self.receiver_from_llm.try_recv() {
            match msg {
                ChatCommand::StreamingText(text) => {
                    let needs_new_message = if let Some(last_msg) = self.messages.last() {
                        matches!(last_msg.sender, MessageSender::System)
                    } else {
                        true
                    };

                    if needs_new_message {
                        self.add_assistant_message_streaming();
                    }

                    if let Some(assistant_msg) = self
                        .messages
                        .iter_mut()
                        .rev()
                        .find(|m| matches!(m.sender, MessageSender::Assistant))
                    {
                        if assistant_msg.is_streaming {
                            assistant_msg.content.push_str(&text);
                        }
                    }
                }
                ChatCommand::ToolCall { name, args } => {
                    if let Some(assistant_msg) = self
                        .messages
                        .iter_mut()
                        .rev()
                        .find(|m| matches!(m.sender, MessageSender::Assistant))
                    {
                        assistant_msg.is_streaming = false;
                    }

                    let tool_msg = format!("tool: {name} | args: {args}");
                    self.add_system_message(&tool_msg);
                }
                ChatCommand::Complete => {
                    if let Some(last_msg) = self.messages.last_mut() {
                        last_msg.is_streaming = false;
                    }
                    self.is_processing = false;
                }
                ChatCommand::Error(err) => {
                    if err.contains("CompletionError") {
                        self.add_system_message(
                            "Anthropic API request failed. Please try your last message again.",
                        );
                    } else {
                        self.add_system_message(&format!("Error: {err}"));
                    }
                    self.is_processing = false;
                }
                ChatCommand::WalletTransactionRequest(tx_json) => {
                    self.pending_wallet_tx = Some(tx_json.clone());
                    self.add_system_message(
                        "Transaction request sent to user's wallet. Waiting for user approval or rejection.",
                    );
                }
                ChatCommand::System(msg) => {
                    self.add_system_message(&msg);
                }
                ChatCommand::BackendConnected => {
                    self.add_system_message("All backend services connected and ready");
                    if !self.has_sent_welcome {
                        self.add_assistant_message(ASSISTANT_WELCOME);
                        self.has_sent_welcome = true;
                    }
                }
                ChatCommand::BackendConnecting(s) => {
                    self.add_system_message(&s);
                }
                ChatCommand::MissingApiKey => {
                    self.add_system_message(
                        "Anthropic API key missing. Set ANTHROPIC_API_KEY and restart.",
                    );
                }
                ChatCommand::Interrupted => {
                    if let Some(last_msg) = self.messages.last_mut() {
                        if matches!(last_msg.sender, MessageSender::Assistant) {
                            last_msg.is_streaming = false;
                        }
                    }
                    self.is_processing = false;
                }
            }
        }
    }

    fn add_user_message(&mut self, content: &str) {
        self.messages.push(ChatMessage {
            sender: MessageSender::User,
            content: content.to_string(),
            timestamp: Local::now().format("%H:%M:%S %Z").to_string(),
            is_streaming: false,
        });
    }

    fn add_assistant_message(&mut self, content: &str) {
        self.messages.push(ChatMessage {
            sender: MessageSender::Assistant,
            content: content.to_string(),
            timestamp: Local::now().format("%H:%M:%S %Z").to_string(),
            is_streaming: false,
        });
    }

    fn add_assistant_message_streaming(&mut self) {
        self.messages.push(ChatMessage {
            sender: MessageSender::Assistant,
            content: String::new(),
            timestamp: Local::now().format("%H:%M:%S %Z").to_string(),
            is_streaming: true,
        });
    }

    pub fn add_system_message(&mut self, content: &str) {
        let recent_messages = self.messages.iter().rev().take(5);
        let has_duplicate = recent_messages
            .filter(|msg| matches!(msg.sender, MessageSender::System))
            .any(|msg| msg.content == content);

        if !has_duplicate {
            self.messages.push(ChatMessage {
                sender: MessageSender::System,
                content: content.to_string(),
                timestamp: Local::now().format("%H:%M:%S %Z").to_string(),
                is_streaming: false,
            });
        }
    }

    pub fn get_messages_mut(&mut self) -> &mut Vec<ChatMessage> {
        &mut self.messages
    }

    pub fn get_state(&self) -> SessionResponse {
        SessionResponse {
            messages: self.messages.clone(),
            is_processing: self.is_processing,
            pending_wallet_tx: self.pending_wallet_tx.clone(),
        }
    }

<<<<<<< HEAD
=======
    pub fn get_state_stamp(&self) -> String {
        format!(
            "message count: {}, is_processing: {}, pending_wallet_tx: {:?}",
            self.messages.len(),
            self.is_processing,
            self.pending_wallet_tx
        )
        .to_string()
    }

>>>>>>> 7e2fa231
    #[allow(dead_code)]
    pub fn clear_pending_wallet_tx(&mut self) {
        self.pending_wallet_tx = None;
    }

    pub fn send_to_llm(&self) -> &mpsc::Sender<String> {
        &self.sender_to_llm
    }

    pub fn agent_history_handle(&self) -> Arc<RwLock<Vec<Message>>> {
        Arc::clone(&self.agent_history)
    }

    pub fn sync_welcome_flag(&mut self) {
        self.has_sent_welcome = self.messages.iter().any(|msg| {
            matches!(msg.sender, MessageSender::Assistant) && msg.content == ASSISTANT_WELCOME
        });
    }
}

#[derive(Serialize)]
pub struct SessionResponse {
    pub messages: Vec<ChatMessage>,
    pub is_processing: bool,
    pub pending_wallet_tx: Option<String>,
}

#[async_trait]
impl ChatBackend for ChatApp {
    async fn process_message(
        &self,
        history: Arc<RwLock<Vec<Message>>>,
        input: String,
        sender_to_ui: &mpsc::Sender<ChatCommand>,
        interrupt_receiver: &mut mpsc::Receiver<()>,
    ) -> Result<()> {
        let mut history_guard = history.write().await;
        ChatApp::process_message(
            self,
            &mut history_guard,
            input,
            sender_to_ui,
            interrupt_receiver,
        )
        .await
        .map_err(|e| anyhow::anyhow!("Failed to process message: {}", e))?;
        Ok(())
    }
}

#[cfg(test)]
mod tests {
    use super::*;
    use crate::manager::{generate_session_id, SessionManager};
    use std::sync::Arc;

    #[tokio::test]
    async fn test_session_manager_create_session() {
        let chat_app = match ChatApp::new().await {
            Ok(app) => Arc::new(app),
            Err(_) => return,
        };
        let session_manager = SessionManager::new(chat_app);

        let session_id = "test-session-1";
        let session_state = session_manager
            .get_or_create_session(session_id)
            .await
            .expect("Failed to create session");

        let state = session_state.lock().await;
        assert_eq!(state.messages.len(), 0);
    }

    #[tokio::test]
    async fn test_session_manager_multiple_sessions() {
        let chat_app = match ChatApp::new().await {
            Ok(app) => Arc::new(app),
            Err(_) => return,
        };
        let session_manager = SessionManager::new(chat_app);

        let session1_id = "test-session-1";
        let session2_id = "test-session-2";

        let session1_state = session_manager
            .get_or_create_session(session1_id)
            .await
            .expect("Failed to create session 1");

        let session2_state = session_manager
            .get_or_create_session(session2_id)
            .await
            .expect("Failed to create session 2");

        assert_ne!(
            Arc::as_ptr(&session1_state),
            Arc::as_ptr(&session2_state),
            "Sessions should be different instances"
        );
        assert_eq!(session_manager.get_active_session_count().await, 2);
    }

    #[tokio::test]
    async fn test_session_manager_reuse_session() {
        let chat_app = match ChatApp::new().await {
            Ok(app) => Arc::new(app),
            Err(_) => return,
        };
        let session_manager = SessionManager::new(chat_app);
        let session_id = "test-session-reuse";

        let session_state_1 = session_manager
            .get_or_create_session(session_id)
            .await
            .expect("Failed to create session first time");

        let session_state_2 = session_manager
            .get_or_create_session(session_id)
            .await
            .expect("Failed to get session second time");

        assert_eq!(
            Arc::as_ptr(&session_state_1),
            Arc::as_ptr(&session_state_2),
            "Should reuse existing session"
        );
        assert_eq!(session_manager.get_active_session_count().await, 1);
    }

    #[tokio::test]
    async fn test_session_manager_remove_session() {
        let chat_app = match ChatApp::new().await {
            Ok(app) => Arc::new(app),
            Err(_) => return,
        };
        let session_manager = SessionManager::new(chat_app);
        let session_id = "test-session-remove";

        let _session_state = session_manager
            .get_or_create_session(session_id)
            .await
            .expect("Failed to create session");

        assert_eq!(session_manager.get_active_session_count().await, 1);

        session_manager.remove_session(session_id).await;

        assert_eq!(session_manager.get_active_session_count().await, 0);
    }

    #[tokio::test]
    async fn test_generate_session_id_uniqueness() {
        let id1 = generate_session_id();
        let id2 = generate_session_id();

        assert_ne!(id1, id2, "Session IDs should be unique");
        assert!(!id1.is_empty(), "Session ID should not be empty");
        assert!(!id2.is_empty(), "Session ID should not be empty");
    }
}<|MERGE_RESOLUTION|>--- conflicted
+++ resolved
@@ -360,19 +360,6 @@
         }
     }
 
-<<<<<<< HEAD
-=======
-    pub fn get_state_stamp(&self) -> String {
-        format!(
-            "message count: {}, is_processing: {}, pending_wallet_tx: {:?}",
-            self.messages.len(),
-            self.is_processing,
-            self.pending_wallet_tx
-        )
-        .to_string()
-    }
-
->>>>>>> 7e2fa231
     #[allow(dead_code)]
     pub fn clear_pending_wallet_tx(&mut self) {
         self.pending_wallet_tx = None;
