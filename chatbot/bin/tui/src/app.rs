--- conflicted
+++ resolved
@@ -153,7 +153,6 @@
             self.spinner_index = (self.spinner_index + 1) % 10;
         }
 
-<<<<<<< HEAD
         while let Ok(msg) = self.response_receiver.try_recv() {
             match msg {
                 ChatCommand::StreamingText(text) => {
@@ -241,16 +240,23 @@
             timestamp: Local::now().format("%H:%M:%S %Z").to_string(),
             is_streaming: false,
         });
-=======
-        self.session.update_state().await;
->>>>>>> 4be85b96
-    }
-
-    pub fn is_processing(&self) -> bool {
-        self.session.is_processing
-    }
-
-    pub fn messages(&self) -> &[ChatMessage] {
-        &self.session.messages
+    }
+
+    fn add_assistant_message_streaming(&mut self) {
+        self.messages.push(ChatMessage {
+            sender: MessageSender::Assistant,
+            content: String::new(),
+            timestamp: Local::now().format("%H:%M:%S %Z").to_string(),
+            is_streaming: true,
+        });
+    }
+
+    fn add_system_message(&mut self, content: &str) {
+        self.messages.push(ChatMessage {
+            sender: MessageSender::System,
+            content: content.to_string(),
+            timestamp: Local::now().format("%H:%M:%S %Z").to_string(),
+            is_streaming: false,
+        });
     }
 }