services:
  backend:
    image: ghcr.io/aomi-labs/product-mono/backend:${IMAGE_TAG:-latest}
    env_file:
      - ../.env.prod
    environment:
      # MCP_SERVER_HOST: mcp
      # MCP_SERVER_PORT: 5001
<<<<<<< HEAD
      BAML_SERVER_HOST: baml
      BAML_SERVER_PORT: 2024
=======
>>>>>>> 88c7f40e
      BACKEND_HOST: ${BACKEND_HOST:-0.0.0.0}
      BACKEND_PORT: ${BACKEND_PORT:-8081}
      BACKEND_SKIP_DOCS: ${BACKEND_SKIP_DOCS:-true}
      BACKEND_SKIP_MCP: ${BACKEND_SKIP_MCP:-true}
      RUST_LOG: ${RUST_LOG:-info}
      # Database configuration
      DATABASE_URL: ${DATABASE_URL:-postgres://aomi@postgres:5432/chatbot}
    ports:
      - "${BACKEND_PORT:-8081}:${BACKEND_PORT:-8081}"
    depends_on:
      # - mcp
<<<<<<< HEAD
      - baml
    restart: unless-stopped

  baml:
    image: ghcr.io/aomi-labs/product-mono/baml:${IMAGE_TAG:-latest}
    env_file:
      - ../.env.prod
    environment:
      BAML_SERVER_HOST: ${BAML_SERVER_HOST:-0.0.0.0}
      BAML_SERVER_PORT: ${BAML_SERVER_PORT:-2024}
      RUST_LOG: ${RUST_LOG:-info}
    ports:
      - "${BAML_SERVER_PORT:-2024}:${BAML_SERVER_PORT:-2024}"
    working_dir: /app/crates/l2beat
    command: ["baml", "serve"]
      - postgres
    restart: unless-stopped
=======
      - postgres
    restart: unless-stopped

  # mcp:
  #   image: ghcr.io/aomi-labs/product-mono/mcp:${IMAGE_TAG:-latest}
  #   env_file:
  #     - ../.env.prod
  #   environment:
  #     MCP_SERVER_HOST: ${MCP_SERVER_HOST:-0.0.0.0}
  #     MCP_SERVER_PORT: ${MCP_SERVER_PORT:-5001}
  #     RUST_LOG: ${RUST_LOG:-info}
  #     # Database configuration
  #     DATABASE_URL: ${DATABASE_URL:-postgres://aomi@postgres:5432/chatbot}
  #   ports:
  #     - "${MCP_SERVER_PORT:-5001}:${MCP_SERVER_PORT:-5001}"
  #   volumes:
  #     - ../config.yaml:/app/config.yaml:ro
  #   depends_on:
  #     - anvil
  #     - postgres
  #   restart: unless-stopped
>>>>>>> 88c7f40e

  # mcp:
  #   image: ghcr.io/aomi-labs/product-mono/mcp:${IMAGE_TAG:-latest}
  #   env_file:
  #     - ../.env.prod
  #   environment:
  #     MCP_SERVER_HOST: ${MCP_SERVER_HOST:-0.0.0.0}
  #     MCP_SERVER_PORT: ${MCP_SERVER_PORT:-5001}
  #     RUST_LOG: ${RUST_LOG:-info}
  #     # Database configuration
  #     DATABASE_URL: ${DATABASE_URL:-postgres://aomi@postgres:5432/chatbot}
  #   ports:
  #     - "${MCP_SERVER_PORT:-5001}:${MCP_SERVER_PORT:-5001}"
  #   volumes:
  #     - ../config.yaml:/app/config.yaml:ro
  #   depends_on:
  #     - anvil
  #     - postgres
  #   restart: unless-stopped

  anvil:
    image: ghcr.io/foundry-rs/foundry:latest
    entrypoint: []
    command:
      - anvil
      - --host
      - 0.0.0.0
      - --fork-url
      - ${ETH_RPC_URL:-https://eth-mainnet.public.blastapi.io}
    ports:
      - "${ANVIL_PORT:-8545}:${ANVIL_PORT:-8545}"
    restart: unless-stopped

  postgres:
    image: postgres:17
    environment:
      POSTGRES_USER: aomi
      POSTGRES_PASSWORD: ${POSTGRES_PASSWORD:-aomi_prod_db_2024}
      POSTGRES_DB: chatbot
      POSTGRES_HOST_AUTH_METHOD: ${POSTGRES_HOST_AUTH_METHOD:-md5}
    volumes:
      - postgres_data:/var/lib/postgresql/data
      - ../scripts/init_db.sql:/docker-entrypoint-initdb.d/init_db.sql:ro
    ports:
      - "${POSTGRES_PORT:-5432}:5432"
    restart: unless-stopped
    healthcheck:
      test: ["CMD-SHELL", "pg_isready -U aomi -d chatbot"]
      interval: 10s
      timeout: 5s
      retries: 5

  db-init:
    image: postgres:17
    env_file:
      - ../.env.prod
    environment:
      # Override DATABASE_URL to use postgres service name
      DATABASE_URL: postgres://aomi:${POSTGRES_PASSWORD:-aomi_prod_db_2024}@postgres:5432/chatbot
      PSQL_BIN: psql
    volumes:
      - ../scripts:/scripts:ro
    depends_on:
      postgres:
        condition: service_healthy
    command: >
      bash -c "
        echo '🗄️ Installing required packages...'
        apt-get update && apt-get install -y curl jq
        echo '🔗 Fetching smart contracts...'
        cd /scripts && ./fetch_contracts.sh
        echo '✅ Contract fetching completed!'
      "
    restart: "no"

volumes:
  postgres_data:<|MERGE_RESOLUTION|>--- conflicted
+++ resolved
@@ -6,11 +6,8 @@
     environment:
       # MCP_SERVER_HOST: mcp
       # MCP_SERVER_PORT: 5001
-<<<<<<< HEAD
       BAML_SERVER_HOST: baml
       BAML_SERVER_PORT: 2024
-=======
->>>>>>> 88c7f40e
       BACKEND_HOST: ${BACKEND_HOST:-0.0.0.0}
       BACKEND_PORT: ${BACKEND_PORT:-8081}
       BACKEND_SKIP_DOCS: ${BACKEND_SKIP_DOCS:-true}
@@ -21,9 +18,9 @@
     ports:
       - "${BACKEND_PORT:-8081}:${BACKEND_PORT:-8081}"
     depends_on:
-      # - mcp
-<<<<<<< HEAD
+      # # - mcp
       - baml
+      - postgres
     restart: unless-stopped
 
   baml:
@@ -38,31 +35,7 @@
       - "${BAML_SERVER_PORT:-2024}:${BAML_SERVER_PORT:-2024}"
     working_dir: /app/crates/l2beat
     command: ["baml", "serve"]
-      - postgres
     restart: unless-stopped
-=======
-      - postgres
-    restart: unless-stopped
-
-  # mcp:
-  #   image: ghcr.io/aomi-labs/product-mono/mcp:${IMAGE_TAG:-latest}
-  #   env_file:
-  #     - ../.env.prod
-  #   environment:
-  #     MCP_SERVER_HOST: ${MCP_SERVER_HOST:-0.0.0.0}
-  #     MCP_SERVER_PORT: ${MCP_SERVER_PORT:-5001}
-  #     RUST_LOG: ${RUST_LOG:-info}
-  #     # Database configuration
-  #     DATABASE_URL: ${DATABASE_URL:-postgres://aomi@postgres:5432/chatbot}
-  #   ports:
-  #     - "${MCP_SERVER_PORT:-5001}:${MCP_SERVER_PORT:-5001}"
-  #   volumes:
-  #     - ../config.yaml:/app/config.yaml:ro
-  #   depends_on:
-  #     - anvil
-  #     - postgres
-  #   restart: unless-stopped
->>>>>>> 88c7f40e
 
   # mcp:
   #   image: ghcr.io/aomi-labs/product-mono/mcp:${IMAGE_TAG:-latest}
