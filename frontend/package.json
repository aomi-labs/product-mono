{
  "name": "frontend",
  "version": "0.1.0",
  "private": true,
  "scripts": {
    "dev": "next dev",
    "dev:turbo": "next dev --turbopack",
    "build": "next build --turbopack",
    "start": "next start",
    "lint": "eslint",
<<<<<<< HEAD
    "clean": "rm -rf .next node_modules .turbo && npm cache clean --force"
=======
    "clean": "rm -rf node_modules package-lock.json && npm cache clean --force"
>>>>>>> 8e96e1ff
  },
  "dependencies": {
    "@tanstack/react-query": "^5.87.4",
    "autoprefixer": "^10.4.21",
    "class-variance-authority": "^0.7.1",
    "clsx": "^2.1.1",
    "mermaid": "^11.12.0",
    "next": "15.5.3",
    "react": "^18.3.1",
    "react-dom": "^18.3.1",
    "react-markdown": "^10.1.0",
    "remark-gfm": "^4.0.1",
    "tailwind-merge": "^3.3.1",
    "viem": "^2.37.6",
    "wagmi": "^2.16.9"
  },
  "devDependencies": {
    "@eslint/eslintrc": "^3",
    "@types/node": "^20",
    "@types/react": "^19",
    "@types/react-dom": "^19",
    "eslint": "^9",
    "eslint-config-next": "15.5.3",
    "postcss": "^8.5.6",
    "tailwindcss": "^3.4.17",
    "typescript": "^5"
  }
}<|MERGE_RESOLUTION|>--- conflicted
+++ resolved
@@ -8,11 +8,7 @@
     "build": "next build --turbopack",
     "start": "next start",
     "lint": "eslint",
-<<<<<<< HEAD
-    "clean": "rm -rf .next node_modules .turbo && npm cache clean --force"
-=======
     "clean": "rm -rf node_modules package-lock.json && npm cache clean --force"
->>>>>>> 8e96e1ff
   },
   "dependencies": {
     "@tanstack/react-query": "^5.87.4",
