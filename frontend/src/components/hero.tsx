"use client";

import {
  useAccount,
  useChainId,
  useConnect,
  useDisconnect,
  useSendTransaction,
  useWaitForTransactionReceipt,
} from "wagmi";
import { useCallback, useEffect, useMemo, useRef, useState } from "react";
import Image from "next/image";
import { Button } from "./ui/button";
import { ChatContainer } from "./ui/chat-container";
import { BlogSection, TextSection } from "./ui/text-section";
import { ReadmeContainer } from "./ui/readme-container";
import { AnvilLogContainer } from "./ui/anvil-log-container";
import { WalletTransaction, Message, AnvilLog } from "@/lib/types";
import { ChatManager } from "@/lib/chat-manager";
import { AnvilManager } from "@/lib/anvil-manager";
import { WalletManager } from "@/lib/wallet-manager";
import { content, bodies, blogs } from "./content";

export const Hero = () => {
  const { address, isConnected } = useAccount();
  const { connect, connectors } = useConnect();
  const { disconnect } = useDisconnect();
  const chainId = useChainId();

  type MessageQueueItem = Message & { clientOrder: number };

  const [currentTab, setCurrentTab] = useState<"chat" | "readme" | "anvil">(
    "chat",
  );
  const [chatManager, setChatManager] = useState<ChatManager | null>(null);
  const [anvilManager, setAnvilManager] = useState<AnvilManager | null>(null);
  const [walletManager, setWalletManager] = useState<WalletManager | null>(
    null,
  );
  const [backendMessages, setBackendMessages] = useState<MessageQueueItem[]>([]);
  const [localMessages, setLocalMessages] = useState<MessageQueueItem[]>([]);
  const [anvilLogs, setAnvilLogs] = useState<AnvilLog[]>([]);
  const [memoryMode, setMemoryMode] = useState<boolean>(false);
  // const [currentBackendNetwork, setCurrentBackendNetwork] = useState<string>('testnet'); // Unused state

  // Wallet state (managed by WalletManager)
  const [walletState, setWalletState] = useState({
    isConnected: false,
    address: undefined as string | undefined,
    chainId: undefined as number | undefined,
    networkName: "testnet",
  });
  const [pendingTransaction, setPendingTransaction] =
    useState<WalletTransaction | null>(null);
  const [terminalState, setTerminalState] = useState<
    "normal" | "minimized" | "expanded" | "closed"
  >("normal");
  const [lastOpenState, setLastOpenState] =
    useState<"normal" | "expanded">("normal");
  const [isMinimizing, setIsMinimizing] = useState(false);
  const [isRestoringFromMinimize, setIsRestoringFromMinimize] = useState(false);
  const minimizeTimeoutRef = useRef<ReturnType<typeof setTimeout> | null>(null);
  const restoreTimeoutRef = useRef<ReturnType<typeof setTimeout> | null>(null);

  const messageOrderRef = useRef<Map<string, number>>(new Map());
  const nextOrderRef = useRef(0);

  const assignBackendOrders = useCallback(
    (messages: Message[]): MessageQueueItem[] => {
      const orderMap = messageOrderRef.current;
      return messages.map((msg, index) => {
        const key = `${msg.type}:${index}:${
          msg.timestamp ? msg.timestamp.getTime() : "na"
        }`;
        let order = orderMap.get(key);
        if (order === undefined) {
          order = nextOrderRef.current++;
          orderMap.set(key, order);
        }
        return { ...msg, clientOrder: order };
      });
    },
    [],
  );

  const chatMessages = useMemo(() => {
    return [...backendMessages, ...localMessages].sort(
      (a, b) => a.clientOrder - b.clientOrder,
    );
  }, [backendMessages, localMessages]);

  const handleTransactionError = useCallback(
    (error: unknown) => {
      const err = error as {
        code?: number;
        cause?: { code?: number };
        message?: string;
      };
      const isUserRejection = err.code === 4001 || err.cause?.code === 4001;

      if (isUserRejection) {
        chatManager?.sendTransactionResult(
          false,
          undefined,
          "User rejected transaction",
        );
      } else {
        chatManager?.sendTransactionResult(
          false,
          undefined,
          err.message || "Transaction failed",
        );
      }
      setPendingTransaction(null);
    },
    [chatManager],
  );

  const {
    data: hash,
    sendTransaction,
    error: sendError,
    isError: isSendError,
    isPending: isSendPending,
    reset: resetSendState,
  } = useSendTransaction();

  const { isSuccess: isConfirmed, isError: isError } =
    useWaitForTransactionReceipt({ hash });

  useEffect(() => {
    if (isSendError && sendError) {
      handleTransactionError(sendError);
    }
  }, [isSendError, sendError, handleTransactionError]);

  useEffect(() => {
<<<<<<< HEAD
    // Initialize ChatManager
    const backendUrl = process.env.NEXT_PUBLIC_BACKEND_URL || 'http://localhost:8080';
    const anvilUrl = process.env.NEXT_PUBLIC_ANVIL_URL || 'http://localhost:8545';

    const chatMgr = new ChatManager({
      backendUrl: backendUrl,
      maxMessageLength: 2000,
      reconnectAttempts: 5,
      reconnectDelay: 3000,
    }, {
      onMessage: (messages) => {
        setChatMessages(messages);
      },
      onConnectionChange: () => {
        // Connection status handled within ChatManager observers if needed
      },
      onError: (error) => {
        console.error('Chat error:', error);
      },
      onProcessingChange: () => {
        // Ignore processing state - always allow user input  
      },
      onWalletTransactionRequest: (transaction) => {
        console.log('🔍 Hero component received wallet transaction request:', transaction);
        setPendingTransaction(transaction);
=======
    messageOrderRef.current.clear();
    nextOrderRef.current = 0;
    setBackendMessages([]);
    setLocalMessages([]);

    const backendUrl =
      process.env.NEXT_PUBLIC_BACKEND_URL || "http://localhost:8080";
    const anvilUrl =
      process.env.NEXT_PUBLIC_ANVIL_URL || "http://localhost:8545";

    const chatMgr = new ChatManager(
      {
        backendUrl,
        maxMessageLength: 2000,
        reconnectAttempts: 5,
        reconnectDelay: 3000,
      },
      {
        onMessage: (messages) => {
          setBackendMessages(assignBackendOrders(messages));
        },
        onConnectionChange: () => {},
        onError: (error) => {
          console.error("Chat error:", error);
        },
        onProcessingChange: () => {},
        onWalletTransactionRequest: (transaction) => {
          console.log(
            "🔍 Hero component received wallet transaction request:",
            transaction,
          );
          setPendingTransaction(transaction);
        },
>>>>>>> c6dff021
      },
    );

    setChatManager(chatMgr);

    const anvilMgr = new AnvilManager(
      {
        anvilUrl,
        checkInterval: 2000,
        maxLogEntries: 100,
      },
      {
        onStatusChange: () => {},
        onNewLog: (log) => {
          console.log("AnvilManager new log:", log);
          setAnvilLogs((prev) => [...prev, log]);
        },
        onError: (error) => {
          console.warn("Anvil error:", error);
        },
      },
    );

    setAnvilManager(anvilMgr);

    // Initialize WalletManager
    const walletMgr = new WalletManager({
      sendSystemMessage: (message) => chatMgr.sendSystemMessage(message),
    }, {
      onConnectionChange: (isConnected, address) => {
        setWalletState(prev => ({ ...prev, isConnected, address }));
        // Update ChatManager with wallet address for session persistence
        chatMgr.setPublicKey(isConnected ? address : undefined);
      },
      onChainChange: (chainId, networkName) => {
        setWalletState(prev => ({ ...prev, chainId, networkName }));
      },
      onError: (error) => {
        console.error('Wallet error:', error);
      }
    });

    setWalletManager(walletMgr);

    chatMgr.connectSSE();
    anvilMgr.start();

    return () => {
      chatMgr.disconnectSSE();
      anvilMgr.stop();
    };
  }, [assignBackendOrders]);

  useEffect(() => {
    if (!walletManager) return;

    if (isConnected && chainId && address) {
      const addressMatches =
        walletState.address?.toLowerCase() === address.toLowerCase();
      const shouldConnect = !walletState.isConnected || !addressMatches;

      if (shouldConnect) {
        walletManager.handleConnect(address, chainId);
      }
    } else if (!isConnected && walletState.isConnected) {
      walletManager.handleDisconnect();
    }
  }, [
    isConnected,
    chainId,
    address,
    walletManager,
    walletState.isConnected,
    walletState.address,
  ]);

  useEffect(() => {
    if (!walletManager || !walletState.isConnected) return;

    if (chainId && chainId !== walletState.chainId) {
      walletManager.handleChainChange(chainId);
    }
  }, [chainId, walletManager, walletState.isConnected, walletState.chainId]);

  useEffect(() => {
    if (!pendingTransaction) {
      return;
    }

    if (!walletState.isConnected) {
      chatManager?.sendTransactionResult(false, undefined, "Wallet not connected");
      setPendingTransaction(null);
      return;
    }

    if (!sendTransaction) {
      chatManager?.sendTransactionResult(false, undefined, "Wallet hooks not ready");
      setPendingTransaction(null);
      return;
    }

    if (isSendPending) {
      return;
    }

    resetSendState?.();

    let txValue: bigint | undefined;
    let txGas: bigint | undefined;

    try {
      txValue =
        typeof pendingTransaction.value === "string" &&
        pendingTransaction.value.trim() !== ""
          ? BigInt(pendingTransaction.value)
          : undefined;
    } catch (err) {
      console.error(
        "Invalid transaction value, aborting sendTransaction",
        pendingTransaction.value,
        err,
      );
      chatManager?.sendTransactionResult(false, undefined, "Invalid transaction value");
      setPendingTransaction(null);
      return;
    }

    try {
      txGas =
        typeof pendingTransaction.gas === "string" &&
        pendingTransaction.gas.trim() !== ""
          ? BigInt(pendingTransaction.gas)
          : undefined;
    } catch (err) {
      console.error(
        "Invalid gas limit value, aborting sendTransaction",
        pendingTransaction.gas,
        err,
      );
      chatManager?.sendTransactionResult(
        false,
        undefined,
        "Invalid transaction gas limit",
      );
      setPendingTransaction(null);
      return;
    }

    const normalizedData =
      typeof pendingTransaction.data === "string"
        ? pendingTransaction.data.trim()
        : "";
    const formattedData = normalizedData
      ? ((normalizedData.startsWith("0x")
          ? normalizedData
          : `0x${normalizedData}`) as `0x${string}`)
      : undefined;

    console.log("🧾 Sending transaction payload", {
      to: pendingTransaction.to,
      data: formattedData,
      value: txValue?.toString(),
      gas: txGas?.toString(),
    });

    sendTransaction({
      to: pendingTransaction.to as `0x${string}`,
      ...(formattedData ? { data: formattedData } : {}),
      ...(txValue !== undefined ? { value: txValue } : {}),
      ...(txGas !== undefined ? { gas: txGas } : {}),
    });

    // Clear local pending state to avoid resubmitting while waiting for confirmation
    setPendingTransaction(null);
  }, [
    pendingTransaction,
    sendTransaction,
    chatManager,
    walletState.isConnected,
    isSendPending,
    resetSendState,
  ]);

  useEffect(() => {
    if (!hash || !chatManager) return;

    if (isConfirmed) {
      chatManager.sendTransactionResult(true, hash);
      setPendingTransaction(null);
    } else if (isError) {
      chatManager.sendTransactionResult(false, hash, "Transaction failed");
      setPendingTransaction(null);
    }
  }, [isConfirmed, isError, hash, chatManager]);

  useEffect(() => {
    if (typeof window === "undefined") return;

    const observer = new IntersectionObserver(
      (entries) => {
        entries.forEach((entry) => {
          if (entry.isIntersecting) {
            entry.target.classList.add("animate-in");
            observer.unobserve(entry.target);
          }
        });
      },
      {
        threshold: 0.1,
        rootMargin: "0px 0px -50px 0px",
      },
    );

    const timeoutId = setTimeout(() => {
      document
        .querySelectorAll(".scroll-reveal, .slide-in-right")
        .forEach((el) => observer.observe(el));
    }, 100);

    return () => {
      clearTimeout(timeoutId);
      observer.disconnect();
    };
  }, []);

  const handleSendMessage = (message: string) => {
    console.log("🔍 handleSendMessage called with:", message);
    if (!chatManager || !message.trim()) {
      console.log(
        "❌ Cannot send message - chatManager:",
        !!chatManager,
        "message:",
        message.trim(),
      );
      return;
    }

    console.log("✅ Sending message to ChatManager");
    chatManager.postMessageToBackend(message.trim());
  };

  const handleMemoryModeChange = (enabled: boolean) => {
    if (!chatManager) return;

    setMemoryMode(enabled);
    chatManager.setMemoryMode(enabled);
    console.log('Memory mode:', enabled ? 'enabled' : 'disabled');
  };

  const handleClearAnvilLogs = () => {
    if (!anvilManager) return;
    anvilManager.clearLogs();
    setAnvilLogs([]);
  };

  const handleConnect = () => {
    if (connectors[0]) {
      connect({ connector: connectors[0] });
    }
  };

  const handleDisconnect = () => {
    disconnect();
  };

  const switchTab = (tabName: "chat" | "readme" | "anvil") => {
    setCurrentTab(tabName);
  };

  const handleTerminalClose = () => {
    if (minimizeTimeoutRef.current) {
      clearTimeout(minimizeTimeoutRef.current);
      minimizeTimeoutRef.current = null;
    }
    if (restoreTimeoutRef.current) {
      clearTimeout(restoreTimeoutRef.current);
      restoreTimeoutRef.current = null;
    }
    setIsMinimizing(false);
    setIsRestoringFromMinimize(false);
    setLastOpenState("normal");
    setTerminalState("closed");
  };

  const handleTerminalMinimize = () => {
    if (terminalState === "minimized" || terminalState === "closed") return;
    if (minimizeTimeoutRef.current) {
      clearTimeout(minimizeTimeoutRef.current);
    }
    if (restoreTimeoutRef.current) {
      clearTimeout(restoreTimeoutRef.current);
      restoreTimeoutRef.current = null;
    }
    setIsRestoringFromMinimize(false);
    setLastOpenState(terminalState === "expanded" ? "expanded" : "normal");
    setIsMinimizing(true);
    minimizeTimeoutRef.current = setTimeout(() => {
      setIsMinimizing(false);
      setTerminalState("minimized");
      minimizeTimeoutRef.current = null;
    }, 230);
  };

  const handleTerminalExpand = () => {
    setTerminalState((prev) => {
      const next = prev === "expanded" ? "normal" : "expanded";
      setLastOpenState(next as "normal" | "expanded");
      return next;
    });
  };

  const handleRestoreFromClosed = () => {
    if (minimizeTimeoutRef.current) {
      clearTimeout(minimizeTimeoutRef.current);
      minimizeTimeoutRef.current = null;
    }
    setLastOpenState("normal");
    setTerminalState("normal");
  };

  const handleRestoreFromMinimized = () => {
    if (restoreTimeoutRef.current) {
      clearTimeout(restoreTimeoutRef.current);
    }
    setIsMinimizing(false);
    setTerminalState(lastOpenState);
    setIsRestoringFromMinimize(true);
    restoreTimeoutRef.current = setTimeout(() => {
      setIsRestoringFromMinimize(false);
      restoreTimeoutRef.current = null;
    }, 350);
  };

  const renderTerminalContent = () => {
    switch (currentTab) {
      case "chat":
        return (
          <ChatContainer
            messages={chatMessages}
            onSendMessage={handleSendMessage}
            onMemoryModeChange={handleMemoryModeChange}
            memoryMode={memoryMode}
          />
        );
      case "readme":
        return <ReadmeContainer />;
      case "anvil":
        return (
          <AnvilLogContainer
            logs={anvilLogs}
            onClearLogs={handleClearAnvilLogs}
          />
        );
      default:
        return (
          <ChatContainer
            messages={chatMessages}
            onSendMessage={handleSendMessage}
            onMemoryModeChange={handleMemoryModeChange}
            memoryMode={memoryMode}
          />
        );
    }
  };

  const getWalletStatusText = () => {
    if (walletState.isConnected && walletState.address) {
      return `Connected: ${walletState.address.slice(0, 6)}...${walletState.address.slice(-4)}`;
    }
    return "Disconnected";
  };

  const getWalletStatusColor = () => {
    if (walletState.isConnected && walletState.address) {
      return "text-green-400";
    }
    return "text-red-400";
  };

  useEffect(() => {
    return () => {
      if (minimizeTimeoutRef.current) {
        clearTimeout(minimizeTimeoutRef.current);
      }
      if (restoreTimeoutRef.current) {
        clearTimeout(restoreTimeoutRef.current);
      }
    };
  }, []);

  const isTerminalVisible =
    terminalState !== "closed" && terminalState !== "minimized";
  const terminalWrapperSpacing =
    terminalState === "closed" || terminalState === "minimized"
      ? "pt-4 pb-6"
      : "pt-10 pb-10";
  const terminalSizeClasses =
    terminalState === "expanded"
      ? "max-w-[1260px] h-[900px]"
      : "max-w-[840px] h-[600px]";
  const terminalContentHeight =
    terminalState === "expanded" ? "h-[860px]" : "h-[560px]";
  const terminalAnimationClass = isMinimizing
    ? "terminal-animate-shrink"
    : isRestoringFromMinimize
      ? "terminal-animate-pop"
      : "";

  return (
    <div
      id="main-container"
      className="w-full flex px-10 pb-5 relative bg-white flex flex-col justify-start items-center overflow-hidden"
    >
      <div
        data-breakpoint="Desktop"
        className="self-stretch flex flex-col justify-start items-center"
      >
        <div className="desktop-nav w-full h-26 flex pt-5 pb-5 flex justify-between items-center px-4">
          <Image
            src="/assets/images/aomi-logo.svg"
            alt="Aomi"
            width={200}
            height={72}
            className="h-15 w-auto"
            priority
          />
          <a
            href="https://github.com/aomi-labs"
            target="_blank"
            rel="noopener noreferrer"
            className="px-4 py-3 bg-black rounded-full flex justify-center items-center gap-0.5 hover:bg-gray-800"
          >
            <div className="text-center justify-start pt-1 text-white text-sm font-light font-['Bauhaus_Chez_Display_2.0'] leading-tight">
              Github ↗
            </div>
          </a>
        </div>
      </div>

      <div
        className={`w-full max-w-[1500px] flex flex-col justify-start items-center ${terminalWrapperSpacing}`}
      >
        {isTerminalVisible && (
          <div
            id="terminal-container"
            className={`w-full ${terminalSizeClasses} bg-gray-900 rounded-xl shadow-[0px_16px_40px_0px_rgba(0,0,0,0.25),0px_4px_16px_0px_rgba(0,0,0,0.15)] border border-gray-700/50 overflow-hidden transition-all duration-300 transform origin-bottom-left ${terminalAnimationClass}`}
          >
            <div className="terminal-header bg-[#0d1117] px-4 py-2 flex items-center justify-between rounded-tl-2xl rounded-tr-2xl border-b border-b-[0.1px] border-gray-800">
              <div className="flex items-center space-x-4">
                <div className="flex space-x-2">
                  <button
                    type="button"
                    aria-label="Close terminal"
                    onClick={handleTerminalClose}
                    className="w-[12px] h-[12px] bg-red-500 rounded-full focus:outline-none focus:ring-2 focus:ring-red-300"
                  ></button>
                  <button
                    type="button"
                    aria-label="Minimize terminal"
                    onClick={handleTerminalMinimize}
                    className="w-[12px] h-[12px] bg-yellow-500 rounded-full focus:outline-none focus:ring-2 focus:ring-yellow-300"
                  ></button>
                  <button
                    type="button"
                    aria-label="Expand terminal"
                    onClick={handleTerminalExpand}
                    className="w-[12px] h-[12px] bg-green-500 rounded-full focus:outline-none focus:ring-2 focus:ring-green-300"
                  ></button>
                </div>
                <div className="flex items-center space-x-1">
                  <Button
                    variant={
                      currentTab === "readme" ? "tab-active" : "tab-inactive"
                    }
                    onClick={() => switchTab("readme")}
                    showIndicator={currentTab === "readme"}
                  >
                    README
                  </Button>
                  <Button
                    variant={
                      currentTab === "chat" ? "tab-active" : "tab-inactive"
                    }
                    onClick={() => switchTab("chat")}
                    showIndicator={currentTab === "chat"}
                  >
                    chat
                  </Button>
                  <Button
                    variant={
                      currentTab === "anvil" ? "tab-active" : "tab-inactive"
                    }
                    onClick={() => switchTab("anvil")}
                    showIndicator={currentTab === "anvil"}
                  >
                    anvil
                  </Button>
                </div>
              </div>

              <div className="flex items-center space-x-2">
                <span
                  className={`text-xs connection-status ${getWalletStatusColor()}`}
                >
                  {getWalletStatusText()}
                </span>
                <Button
                  variant="terminal-connect"
                  onClick={
                    walletState.isConnected ? handleDisconnect : handleConnect
                  }
                >
                  {walletState.isConnected ? "Disconnect" : "Connect Wallet"}
                </Button>
              </div>
            </div>

            <div
              className={`terminal-content ${terminalContentHeight}`}
              id="terminal-content"
            >
              {renderTerminalContent()}
            </div>
          </div>
        )}

        {terminalState === "closed" && (
          <div className="py-10">
            <button
              type="button"
              onClick={handleRestoreFromClosed}
              className="px-8 py-3 rounded-full bg-gray-200 text-gray-900 text-sm font-light font-['Bauhaus_Chez_Display_2.0'] hover:bg-gray-300 transition-colors border border-gray-300"
            >
              + New Conversation
            </button>
          </div>
        )}
      </div>

      {terminalState === "minimized" && (
        <button
          type="button"
          aria-label="Restore terminal"
          onClick={handleRestoreFromMinimized}
          className="fixed bottom-6 left-6 h-14 w-14 rounded-full bg-gray-900 text-white flex items-center justify-center shadow-xl border border-gray-700 focus:outline-none focus:ring-2 focus:ring-gray-400"
        >
          <span className="text-2xl">💬</span>
        </button>
      )}

      <div className="self-stretch flex flex-col justify-start items-center">
        <div className="w-full max-w-[700px] pb-28 flex flex-col justify-start items-center">
          <div className="self-stretch pt-5 pb-14 flex flex-col justify-start items-start gap-12">
            <div className="self-stretch flex flex-col justify-start items-stretch gap-10">
              <TextSection type="ascii" content={content.ascii} />
              <TextSection
                type="intro-description"
                content={content.intro.description}
              />
              <TextSection type="ascii-sub" content={content.ascii2} />
              <div className="h-6" />

              <div className="self-stretch flex flex-col items-start">
                {bodies.map((body) => (
                  <section
                    key={body.h2}
                    className="self-stretch flex flex-col items-start gap-5"
                  >
                    <TextSection type="h2-title" content={body.h2} />
                    <ul className="self-stretch space-y-3 pl-6 pr-5 list-disc list-outside marker:text-gray-900">
                      {body.paragraphs.map((paragraph, index) => (
                        <TextSection
                          key={`${body.h2}-${index}`}
                          type="paragraph"
                          content={paragraph}
                        />
                      ))}
                    </ul>
                  </section>
                ))}
              </div>

              <div className="h-1" />
              <TextSection
                type="intro-description"
                content={content.conclusion}
              />
              <TextSection type="ascii-sub" content={content.ascii3} />
              <BlogSection blogs={blogs} className="mt-20" />
            </div>
          </div>
        </div>
      </div>

      <div className="w-full flex justify-center">
        <div className="w-full pt-10 pb-5 border-t border-gray-200 flex flex-col justify-end items-start gap-20 px-4">
          <div className="self-stretch inline-flex justify-start items-end gap-10">
            <Image
              src="/assets/images/a.svg"
              alt="A"
              width={120}
              height={40}
              className="w-24 h-10 object-contain"
            />
            <div className="flex-1 h-4"></div>
            <div className="justify-center text-lime-800 text-1.3xl font-light font-['Bauhaus_Chez_Display_2.0'] leading-none">
              All Rights Reserved
            </div>
          </div>
        </div>
      </div>
    </div>
  );
};<|MERGE_RESOLUTION|>--- conflicted
+++ resolved
@@ -135,33 +135,6 @@
   }, [isSendError, sendError, handleTransactionError]);
 
   useEffect(() => {
-<<<<<<< HEAD
-    // Initialize ChatManager
-    const backendUrl = process.env.NEXT_PUBLIC_BACKEND_URL || 'http://localhost:8080';
-    const anvilUrl = process.env.NEXT_PUBLIC_ANVIL_URL || 'http://localhost:8545';
-
-    const chatMgr = new ChatManager({
-      backendUrl: backendUrl,
-      maxMessageLength: 2000,
-      reconnectAttempts: 5,
-      reconnectDelay: 3000,
-    }, {
-      onMessage: (messages) => {
-        setChatMessages(messages);
-      },
-      onConnectionChange: () => {
-        // Connection status handled within ChatManager observers if needed
-      },
-      onError: (error) => {
-        console.error('Chat error:', error);
-      },
-      onProcessingChange: () => {
-        // Ignore processing state - always allow user input  
-      },
-      onWalletTransactionRequest: (transaction) => {
-        console.log('🔍 Hero component received wallet transaction request:', transaction);
-        setPendingTransaction(transaction);
-=======
     messageOrderRef.current.clear();
     nextOrderRef.current = 0;
     setBackendMessages([]);
@@ -180,23 +153,20 @@
         reconnectDelay: 3000,
       },
       {
-        onMessage: (messages) => {
-          setBackendMessages(assignBackendOrders(messages));
+        onConnectionChange: () => {
+          // Connection status handled within ChatManager observers if needed
         },
-        onConnectionChange: () => {},
         onError: (error) => {
-          console.error("Chat error:", error);
+          console.error('Chat error:', error);
         },
-        onProcessingChange: () => {},
+        onProcessingChange: () => {
+          // Ignore processing state - always allow user input  
+        },
         onWalletTransactionRequest: (transaction) => {
-          console.log(
-            "🔍 Hero component received wallet transaction request:",
-            transaction,
-          );
+          console.log('🔍 Hero component received wallet transaction request:', transaction);
           setPendingTransaction(transaction);
         },
->>>>>>> c6dff021
-      },
+      }
     );
 
     setChatManager(chatMgr);
