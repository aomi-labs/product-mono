"use client";

import {
  useAccount,
  useChainId,
  useConnect,
  useDisconnect,
  useSendTransaction,
  useWaitForTransactionReceipt,
} from "wagmi";
import { useCallback, useEffect, useMemo, useRef, useState } from "react";
import Image from "next/image";
import { Button } from "./ui/button";
import { ChatContainer } from "./ui/chat-container";
import { BlogSection, TextSection } from "./ui/text-section";
import { ReadmeContainer } from "./ui/readme-container";
import { AnvilLogContainer } from "./ui/anvil-log-container";
import { WalletTransaction, Message, AnvilLog } from "@/lib/types";
import { ChatManager } from "@/lib/chat-manager";
import { AnvilManager } from "@/lib/anvil-manager";
import { WalletManager } from "@/lib/wallet-manager";
import { content, bodies, blogs } from "./content";

export const Hero = () => {
  const { address, isConnected } = useAccount();
  const { connect, connectors } = useConnect();
  const { disconnect } = useDisconnect();
  const chainId = useChainId();

  type MessageQueueItem = Message & { clientOrder: number };

  const [currentTab, setCurrentTab] = useState<"chat" | "readme" | "anvil">(
    "chat",
  );
  const [chatManager, setChatManager] = useState<ChatManager | null>(null);
  const [anvilManager, setAnvilManager] = useState<AnvilManager | null>(null);
  const [walletManager, setWalletManager] = useState<WalletManager | null>(
    null,
  );
  const [backendMessages, setBackendMessages] = useState<MessageQueueItem[]>([]);
  const [localMessages, setLocalMessages] = useState<MessageQueueItem[]>([]);
  const [anvilLogs, setAnvilLogs] = useState<AnvilLog[]>([]);
<<<<<<< HEAD
  const [memoryMode, setMemoryMode] = useState<boolean>(false);
  // const [currentBackendNetwork, setCurrentBackendNetwork] = useState<string>('testnet'); // Unused state

  // Wallet state (managed by WalletManager)
=======
>>>>>>> 16eec4f3
  const [walletState, setWalletState] = useState({
    isConnected: false,
    address: undefined as string | undefined,
    chainId: undefined as number | undefined,
    networkName: "testnet",
  });
  const [pendingTransaction, setPendingTransaction] =
    useState<WalletTransaction | null>(null);
  const [terminalState, setTerminalState] = useState<
    "normal" | "minimized" | "expanded" | "closed"
  >("normal");
  const [lastOpenState, setLastOpenState] =
    useState<"normal" | "expanded">("normal");
  const [isMinimizing, setIsMinimizing] = useState(false);
  const [isRestoringFromMinimize, setIsRestoringFromMinimize] = useState(false);
  const minimizeTimeoutRef = useRef<ReturnType<typeof setTimeout> | null>(null);
  const restoreTimeoutRef = useRef<ReturnType<typeof setTimeout> | null>(null);

  const messageOrderRef = useRef<Map<string, number>>(new Map());
  const nextOrderRef = useRef(0);

  const assignBackendOrders = useCallback(
    (messages: Message[]): MessageQueueItem[] => {
      const orderMap = messageOrderRef.current;
      return messages.map((msg, index) => {
        const key = `${msg.type}:${index}:${
          msg.timestamp ? msg.timestamp.getTime() : "na"
        }`;
        let order = orderMap.get(key);
        if (order === undefined) {
          order = nextOrderRef.current++;
          orderMap.set(key, order);
        }
        return { ...msg, clientOrder: order };
      });
    },
    [],
  );

  const chatMessages = useMemo(() => {
    return [...backendMessages, ...localMessages].sort(
      (a, b) => a.clientOrder - b.clientOrder,
    );
  }, [backendMessages, localMessages]);

  const handleTransactionError = useCallback(
    (error: unknown) => {
      const err = error as {
        code?: number;
        cause?: { code?: number };
        message?: string;
      };
      const isUserRejection = err.code === 4001 || err.cause?.code === 4001;

      if (isUserRejection) {
        chatManager?.sendTransactionResult(
          false,
          undefined,
          "User rejected transaction",
        );
      } else {
        chatManager?.sendTransactionResult(
          false,
          undefined,
          err.message || "Transaction failed",
        );
      }
      setPendingTransaction(null);
    },
    [chatManager],
  );

  const {
    data: hash,
    sendTransaction,
    error: sendError,
    isError: isSendError,
    isPending: isSendPending,
    reset: resetSendState,
  } = useSendTransaction();

  const { isSuccess: isConfirmed, isError: isError } =
    useWaitForTransactionReceipt({ hash });

  useEffect(() => {
    if (isSendError && sendError) {
      handleTransactionError(sendError);
    }
  }, [isSendError, sendError, handleTransactionError]);

  useEffect(() => {
    messageOrderRef.current.clear();
    nextOrderRef.current = 0;
    setBackendMessages([]);
    setLocalMessages([]);

    const backendUrl =
      process.env.NEXT_PUBLIC_BACKEND_URL || "http://localhost:8080";
    const anvilUrl =
      process.env.NEXT_PUBLIC_ANVIL_URL || "http://localhost:8545";

    const chatMgr = new ChatManager(
      {
        backendUrl,
        maxMessageLength: 2000,
        reconnectAttempts: 5,
        reconnectDelay: 3000,
      },
      {
        onMessage: (messages) => {
          setBackendMessages(assignBackendOrders(messages));
        },
        onConnectionChange: () => {},
        onError: (error) => {
          console.error("Chat error:", error);
        },
        onProcessingChange: () => {},
        onReadinessChange: () => {},
        onWalletTransactionRequest: (transaction) => {
          console.log(
            "🔍 Hero component received wallet transaction request:",
            transaction,
          );
          setPendingTransaction(transaction);
        },
      },
    );

    setChatManager(chatMgr);

    const anvilMgr = new AnvilManager(
      {
        anvilUrl,
        checkInterval: 2000,
        maxLogEntries: 100,
      },
      {
        onStatusChange: () => {},
        onNewLog: (log) => {
          console.log("AnvilManager new log:", log);
          setAnvilLogs((prev) => [...prev, log]);
        },
        onError: (error) => {
          console.warn("Anvil error:", error);
        },
      },
    );

    setAnvilManager(anvilMgr);

<<<<<<< HEAD
    // Initialize WalletManager
    const walletMgr = new WalletManager({
      sendSystemMessage: (message) => chatMgr.sendSystemMessage(message),
    }, {
      onConnectionChange: (isConnected, address) => {
        setWalletState(prev => ({ ...prev, isConnected, address }));
        // Update ChatManager with wallet address for session persistence
        chatMgr.setPublicKey(isConnected ? address : undefined);
      },
      onChainChange: (chainId, networkName) => {
        setWalletState(prev => ({ ...prev, chainId, networkName }));
=======
    const walletMgr = new WalletManager(
      {
        sendSystemMessage: (message) => chatMgr.sendSystemMessage(message),
>>>>>>> 16eec4f3
      },
      {
        onConnectionChange: (isConnected, address) => {
          setWalletState((prev) => ({ ...prev, isConnected, address }));
        },
        onChainChange: (chainId, networkName) => {
          setWalletState((prev) => ({ ...prev, chainId, networkName }));
        },
        onError: (error) => {
          console.error("Wallet error:", error);
        },
      },
    );

    setWalletManager(walletMgr);

    chatMgr.connectSSE();
    anvilMgr.start();

    return () => {
      chatMgr.disconnectSSE();
      anvilMgr.stop();
    };
  }, [assignBackendOrders]);

  useEffect(() => {
    if (!walletManager) return;

    if (isConnected && chainId && address) {
      const addressMatches =
        walletState.address?.toLowerCase() === address.toLowerCase();
      const shouldConnect = !walletState.isConnected || !addressMatches;

      if (shouldConnect) {
        walletManager.handleConnect(address, chainId);
      }
    } else if (!isConnected && walletState.isConnected) {
      walletManager.handleDisconnect();
    }
  }, [
    isConnected,
    chainId,
    address,
    walletManager,
    walletState.isConnected,
    walletState.address,
  ]);

  useEffect(() => {
    if (!walletManager || !walletState.isConnected) return;

    if (chainId && chainId !== walletState.chainId) {
      walletManager.handleChainChange(chainId);
    }
  }, [chainId, walletManager, walletState.isConnected, walletState.chainId]);

  useEffect(() => {
    if (!pendingTransaction) {
      return;
    }

    if (!walletState.isConnected) {
      chatManager?.sendTransactionResult(false, undefined, "Wallet not connected");
      setPendingTransaction(null);
      return;
    }

    if (!sendTransaction) {
      chatManager?.sendTransactionResult(false, undefined, "Wallet hooks not ready");
      setPendingTransaction(null);
      return;
    }

    if (isSendPending) {
      return;
    }

    resetSendState?.();

    let txValue: bigint | undefined;
    let txGas: bigint | undefined;

    try {
      txValue =
        typeof pendingTransaction.value === "string" &&
        pendingTransaction.value.trim() !== ""
          ? BigInt(pendingTransaction.value)
          : undefined;
    } catch (err) {
      console.error(
        "Invalid transaction value, aborting sendTransaction",
        pendingTransaction.value,
        err,
      );
      chatManager?.sendTransactionResult(false, undefined, "Invalid transaction value");
      setPendingTransaction(null);
      return;
    }

    try {
      txGas =
        typeof pendingTransaction.gas === "string" &&
        pendingTransaction.gas.trim() !== ""
          ? BigInt(pendingTransaction.gas)
          : undefined;
    } catch (err) {
      console.error(
        "Invalid gas limit value, aborting sendTransaction",
        pendingTransaction.gas,
        err,
      );
      chatManager?.sendTransactionResult(
        false,
        undefined,
        "Invalid transaction gas limit",
      );
      setPendingTransaction(null);
      return;
    }

    const normalizedData =
      typeof pendingTransaction.data === "string"
        ? pendingTransaction.data.trim()
        : "";
    const formattedData = normalizedData
      ? ((normalizedData.startsWith("0x")
          ? normalizedData
          : `0x${normalizedData}`) as `0x${string}`)
      : undefined;

    console.log("🧾 Sending transaction payload", {
      to: pendingTransaction.to,
      data: formattedData,
      value: txValue?.toString(),
      gas: txGas?.toString(),
    });

    sendTransaction({
      to: pendingTransaction.to as `0x${string}`,
      ...(formattedData ? { data: formattedData } : {}),
      ...(txValue !== undefined ? { value: txValue } : {}),
      ...(txGas !== undefined ? { gas: txGas } : {}),
    });

    // Clear local pending state to avoid resubmitting while waiting for confirmation
    setPendingTransaction(null);
  }, [
    pendingTransaction,
    sendTransaction,
    chatManager,
    walletState.isConnected,
    isSendPending,
    resetSendState,
  ]);

  useEffect(() => {
    if (!hash || !chatManager) return;

    if (isConfirmed) {
      chatManager.sendTransactionResult(true, hash);
      setPendingTransaction(null);
    } else if (isError) {
      chatManager.sendTransactionResult(false, hash, "Transaction failed");
      setPendingTransaction(null);
    }
  }, [isConfirmed, isError, hash, chatManager]);

  useEffect(() => {
    if (typeof window === "undefined") return;

    const observer = new IntersectionObserver(
      (entries) => {
        entries.forEach((entry) => {
          if (entry.isIntersecting) {
            entry.target.classList.add("animate-in");
            observer.unobserve(entry.target);
          }
        });
      },
      {
        threshold: 0.1,
        rootMargin: "0px 0px -50px 0px",
      },
    );

    const timeoutId = setTimeout(() => {
      document
        .querySelectorAll(".scroll-reveal, .slide-in-right")
        .forEach((el) => observer.observe(el));
    }, 100);

    return () => {
      clearTimeout(timeoutId);
      observer.disconnect();
    };
  }, []);

  const handleSendMessage = (message: string) => {
    console.log("🔍 handleSendMessage called with:", message);
    if (!chatManager || !message.trim()) {
      console.log(
        "❌ Cannot send message - chatManager:",
        !!chatManager,
        "message:",
        message.trim(),
      );
      return;
    }

    console.log("✅ Sending message to ChatManager");
    chatManager.postMessageToBackend(message.trim());
  };

  const handleMemoryModeChange = (enabled: boolean) => {
    if (!chatManager) return;

    setMemoryMode(enabled);
    chatManager.setMemoryMode(enabled);
    console.log('Memory mode:', enabled ? 'enabled' : 'disabled');
  };

  const handleClearAnvilLogs = () => {
    if (!anvilManager) return;
    anvilManager.clearLogs();
    setAnvilLogs([]);
  };

  const handleConnect = () => {
    if (connectors[0]) {
      connect({ connector: connectors[0] });
    }
  };

  const handleDisconnect = () => {
    disconnect();
  };

  const switchTab = (tabName: "chat" | "readme" | "anvil") => {
    setCurrentTab(tabName);
  };

  const handleTerminalClose = () => {
    if (minimizeTimeoutRef.current) {
      clearTimeout(minimizeTimeoutRef.current);
      minimizeTimeoutRef.current = null;
    }
    if (restoreTimeoutRef.current) {
      clearTimeout(restoreTimeoutRef.current);
      restoreTimeoutRef.current = null;
    }
    setIsMinimizing(false);
    setIsRestoringFromMinimize(false);
    setLastOpenState("normal");
    setTerminalState("closed");
  };

  const handleTerminalMinimize = () => {
    if (terminalState === "minimized" || terminalState === "closed") return;
    if (minimizeTimeoutRef.current) {
      clearTimeout(minimizeTimeoutRef.current);
    }
    if (restoreTimeoutRef.current) {
      clearTimeout(restoreTimeoutRef.current);
      restoreTimeoutRef.current = null;
    }
    setIsRestoringFromMinimize(false);
    setLastOpenState(terminalState === "expanded" ? "expanded" : "normal");
    setIsMinimizing(true);
    minimizeTimeoutRef.current = setTimeout(() => {
      setIsMinimizing(false);
      setTerminalState("minimized");
      minimizeTimeoutRef.current = null;
    }, 230);
  };

  const handleTerminalExpand = () => {
    setTerminalState((prev) => {
      const next = prev === "expanded" ? "normal" : "expanded";
      setLastOpenState(next as "normal" | "expanded");
      return next;
    });
  };

  const handleRestoreFromClosed = () => {
    if (minimizeTimeoutRef.current) {
      clearTimeout(minimizeTimeoutRef.current);
      minimizeTimeoutRef.current = null;
    }
    setLastOpenState("normal");
    setTerminalState("normal");
  };

  const handleRestoreFromMinimized = () => {
    if (restoreTimeoutRef.current) {
      clearTimeout(restoreTimeoutRef.current);
    }
    setIsMinimizing(false);
    setTerminalState(lastOpenState);
    setIsRestoringFromMinimize(true);
    restoreTimeoutRef.current = setTimeout(() => {
      setIsRestoringFromMinimize(false);
      restoreTimeoutRef.current = null;
    }, 350);
  };

  const renderTerminalContent = () => {
    switch (currentTab) {
      case "chat":
        return (
          <ChatContainer
            messages={chatMessages}
            onSendMessage={handleSendMessage}
            onMemoryModeChange={handleMemoryModeChange}
            memoryMode={memoryMode}
          />
        );
      case "readme":
        return <ReadmeContainer />;
      case "anvil":
        return (
          <AnvilLogContainer
            logs={anvilLogs}
            onClearLogs={handleClearAnvilLogs}
          />
        );
      default:
        return (
          <ChatContainer
            messages={chatMessages}
            onSendMessage={handleSendMessage}
            onMemoryModeChange={handleMemoryModeChange}
            memoryMode={memoryMode}
          />
        );
    }
  };

  const getWalletStatusText = () => {
    if (walletState.isConnected && walletState.address) {
      return `Connected: ${walletState.address.slice(0, 6)}...${walletState.address.slice(-4)}`;
    }
    return "Disconnected";
  };

  const getWalletStatusColor = () => {
    if (walletState.isConnected && walletState.address) {
      return "text-green-400";
    }
    return "text-red-400";
  };

  useEffect(() => {
    return () => {
      if (minimizeTimeoutRef.current) {
        clearTimeout(minimizeTimeoutRef.current);
      }
      if (restoreTimeoutRef.current) {
        clearTimeout(restoreTimeoutRef.current);
      }
    };
  }, []);

  const isTerminalVisible =
    terminalState !== "closed" && terminalState !== "minimized";
  const terminalWrapperSpacing =
    terminalState === "closed" || terminalState === "minimized"
      ? "pt-4 pb-6"
      : "pt-10 pb-10";
  const terminalSizeClasses =
    terminalState === "expanded"
      ? "max-w-[1260px] h-[900px]"
      : "max-w-[840px] h-[600px]";
  const terminalContentHeight =
    terminalState === "expanded" ? "h-[860px]" : "h-[560px]";
  const terminalAnimationClass = isMinimizing
    ? "terminal-animate-shrink"
    : isRestoringFromMinimize
      ? "terminal-animate-pop"
      : "";

  return (
    <div
      id="main-container"
      className="w-full flex px-10 pb-5 relative bg-white flex flex-col justify-start items-center overflow-hidden"
    >
      <div
        data-breakpoint="Desktop"
        className="self-stretch flex flex-col justify-start items-center"
      >
        <div className="desktop-nav w-full h-26 flex pt-5 pb-5 flex justify-between items-center px-4">
          <Image
            src="/assets/images/aomi-logo.svg"
            alt="Aomi"
            width={200}
            height={72}
            className="h-15 w-auto"
            priority
          />
          <a
            href="https://github.com/aomi-labs"
            target="_blank"
            rel="noopener noreferrer"
            className="px-4 py-3 bg-black rounded-full flex justify-center items-center gap-0.5 hover:bg-gray-800"
          >
            <div className="text-center justify-start pt-1 text-white text-sm font-light font-['Bauhaus_Chez_Display_2.0'] leading-tight">
              Github ↗
            </div>
          </a>
        </div>
      </div>

      <div
        className={`w-full max-w-[1500px] flex flex-col justify-start items-center ${terminalWrapperSpacing}`}
      >
        {isTerminalVisible && (
          <div
            id="terminal-container"
            className={`w-full ${terminalSizeClasses} bg-gray-900 rounded-xl shadow-[0px_16px_40px_0px_rgba(0,0,0,0.25),0px_4px_16px_0px_rgba(0,0,0,0.15)] border border-gray-700/50 overflow-hidden transition-all duration-300 transform origin-bottom-left ${terminalAnimationClass}`}
          >
            <div className="terminal-header bg-[#0d1117] px-4 py-2 flex items-center justify-between rounded-tl-2xl rounded-tr-2xl border-b border-b-[0.1px] border-gray-800">
              <div className="flex items-center space-x-4">
                <div className="flex space-x-2">
                  <button
                    type="button"
                    aria-label="Close terminal"
                    onClick={handleTerminalClose}
                    className="w-[12px] h-[12px] bg-red-500 rounded-full focus:outline-none focus:ring-2 focus:ring-red-300"
                  ></button>
                  <button
                    type="button"
                    aria-label="Minimize terminal"
                    onClick={handleTerminalMinimize}
                    className="w-[12px] h-[12px] bg-yellow-500 rounded-full focus:outline-none focus:ring-2 focus:ring-yellow-300"
                  ></button>
                  <button
                    type="button"
                    aria-label="Expand terminal"
                    onClick={handleTerminalExpand}
                    className="w-[12px] h-[12px] bg-green-500 rounded-full focus:outline-none focus:ring-2 focus:ring-green-300"
                  ></button>
                </div>
                <div className="flex items-center space-x-1">
                  <Button
                    variant={
                      currentTab === "readme" ? "tab-active" : "tab-inactive"
                    }
                    onClick={() => switchTab("readme")}
                    showIndicator={currentTab === "readme"}
                  >
                    README
                  </Button>
                  <Button
                    variant={
                      currentTab === "chat" ? "tab-active" : "tab-inactive"
                    }
                    onClick={() => switchTab("chat")}
                    showIndicator={currentTab === "chat"}
                  >
                    chat
                  </Button>
                  <Button
                    variant={
                      currentTab === "anvil" ? "tab-active" : "tab-inactive"
                    }
                    onClick={() => switchTab("anvil")}
                    showIndicator={currentTab === "anvil"}
                  >
                    anvil
                  </Button>
                </div>
              </div>

              <div className="flex items-center space-x-2">
                <span
                  className={`text-xs connection-status ${getWalletStatusColor()}`}
                >
                  {getWalletStatusText()}
                </span>
                <Button
                  variant="terminal-connect"
                  onClick={
                    walletState.isConnected ? handleDisconnect : handleConnect
                  }
                >
                  {walletState.isConnected ? "Disconnect" : "Connect Wallet"}
                </Button>
              </div>
            </div>

            <div
              className={`terminal-content ${terminalContentHeight}`}
              id="terminal-content"
            >
              {renderTerminalContent()}
            </div>
          </div>
        )}

        {terminalState === "closed" && (
          <div className="py-10">
            <button
              type="button"
              onClick={handleRestoreFromClosed}
              className="px-8 py-3 rounded-full bg-gray-200 text-gray-900 text-sm font-light font-['Bauhaus_Chez_Display_2.0'] hover:bg-gray-300 transition-colors border border-gray-300"
            >
              + New Conversation
            </button>
          </div>
        )}
      </div>

      {terminalState === "minimized" && (
        <button
          type="button"
          aria-label="Restore terminal"
          onClick={handleRestoreFromMinimized}
          className="fixed bottom-6 left-6 h-14 w-14 rounded-full bg-gray-900 text-white flex items-center justify-center shadow-xl border border-gray-700 focus:outline-none focus:ring-2 focus:ring-gray-400"
        >
          <span className="text-2xl">💬</span>
        </button>
      )}

      <div className="self-stretch flex flex-col justify-start items-center">
        <div className="w-full max-w-[700px] pb-28 flex flex-col justify-start items-center">
          <div className="self-stretch pt-5 pb-14 flex flex-col justify-start items-start gap-12">
            <div className="self-stretch flex flex-col justify-start items-stretch gap-10">
              <TextSection type="ascii" content={content.ascii} />
              <TextSection
                type="intro-description"
                content={content.intro.description}
              />
              <TextSection type="ascii-sub" content={content.ascii2} />
              <div className="h-6" />

              <div className="self-stretch flex flex-col items-start">
                {bodies.map((body) => (
                  <section
                    key={body.h2}
                    className="self-stretch flex flex-col items-start gap-5"
                  >
                    <TextSection type="h2-title" content={body.h2} />
                    <ul className="self-stretch space-y-3 pl-6 pr-5 list-disc list-outside marker:text-gray-900">
                      {body.paragraphs.map((paragraph, index) => (
                        <TextSection
                          key={`${body.h2}-${index}`}
                          type="paragraph"
                          content={paragraph}
                        />
                      ))}
                    </ul>
                  </section>
                ))}
              </div>

              <div className="h-1" />
              <TextSection
                type="intro-description"
                content={content.conclusion}
              />
              <TextSection type="ascii-sub" content={content.ascii3} />
              <BlogSection blogs={blogs} className="mt-20" />
            </div>
          </div>
        </div>
      </div>

      <div className="w-full flex justify-center">
        <div className="w-full pt-10 pb-5 border-t border-gray-200 flex flex-col justify-end items-start gap-20 px-4">
          <div className="self-stretch inline-flex justify-start items-end gap-10">
            <Image
              src="/assets/images/a.svg"
              alt="A"
              width={120}
              height={40}
              className="w-24 h-10 object-contain"
            />
            <div className="flex-1 h-4"></div>
            <div className="justify-center text-lime-800 text-1.3xl font-light font-['Bauhaus_Chez_Display_2.0'] leading-none">
              All Rights Reserved
            </div>
          </div>
        </div>
      </div>
    </div>
  );
};<|MERGE_RESOLUTION|>--- conflicted
+++ resolved
@@ -40,13 +40,10 @@
   const [backendMessages, setBackendMessages] = useState<MessageQueueItem[]>([]);
   const [localMessages, setLocalMessages] = useState<MessageQueueItem[]>([]);
   const [anvilLogs, setAnvilLogs] = useState<AnvilLog[]>([]);
-<<<<<<< HEAD
   const [memoryMode, setMemoryMode] = useState<boolean>(false);
   // const [currentBackendNetwork, setCurrentBackendNetwork] = useState<string>('testnet'); // Unused state
 
   // Wallet state (managed by WalletManager)
-=======
->>>>>>> 16eec4f3
   const [walletState, setWalletState] = useState({
     isConnected: false,
     address: undefined as string | undefined,
@@ -197,7 +194,6 @@
 
     setAnvilManager(anvilMgr);
 
-<<<<<<< HEAD
     // Initialize WalletManager
     const walletMgr = new WalletManager({
       sendSystemMessage: (message) => chatMgr.sendSystemMessage(message),
@@ -209,22 +205,9 @@
       },
       onChainChange: (chainId, networkName) => {
         setWalletState(prev => ({ ...prev, chainId, networkName }));
-=======
-    const walletMgr = new WalletManager(
-      {
-        sendSystemMessage: (message) => chatMgr.sendSystemMessage(message),
->>>>>>> 16eec4f3
-      },
-      {
-        onConnectionChange: (isConnected, address) => {
-          setWalletState((prev) => ({ ...prev, isConnected, address }));
-        },
-        onChainChange: (chainId, networkName) => {
-          setWalletState((prev) => ({ ...prev, chainId, networkName }));
-        },
-        onError: (error) => {
-          console.error("Wallet error:", error);
-        },
+      },
+      onError: (error) => {
+        console.error('Wallet error:', error);
       },
     );
 
