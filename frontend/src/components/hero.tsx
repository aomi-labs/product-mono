--- conflicted
+++ resolved
@@ -165,10 +165,6 @@
         onProcessingChange: () => {
           // Ignore processing state - always allow user input  
         },
-<<<<<<< HEAD
-        onProcessingChange: () => {},
-=======
->>>>>>> da2a6b34
         onWalletTransactionRequest: (transaction) => {
           console.log('🔍 Hero component received wallet transaction request:', transaction);
           setPendingTransaction(transaction);
