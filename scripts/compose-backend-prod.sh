#!/usr/bin/env bash
set -euo pipefail

SCRIPT_DIR="$(cd "$(dirname "${BASH_SOURCE[0]}" )" && pwd)"
PROJECT_ROOT="$(dirname "$SCRIPT_DIR")"
COMPOSE_FILE="$PROJECT_ROOT/docker/docker-compose-backend.yml"
COMPOSE_DIR="$(dirname "$COMPOSE_FILE")"
DEFAULT_PROJECT_NAME="$(basename "$COMPOSE_DIR")"
export COMPOSE_PROJECT_NAME="${COMPOSE_PROJECT_NAME:-$DEFAULT_PROJECT_NAME}"
BAML_IMAGE_NAME="${BAML_IMAGE_NAME:-${COMPOSE_PROJECT_NAME}-baml}"
BAML_CONTEXT="$PROJECT_ROOT/aomi/crates/l2beat"
BAML_DOCKERFILE="$BAML_CONTEXT/baml.Dockerfile"

if [[ $# -lt 1 ]]; then
  echo "❌ Error: IMAGE_TAG is required"
  echo "Usage: $0 <IMAGE_TAG>"
  echo "Example: $0 deployment-ver3"
  echo "Example: $0 latest"
  exit 1
fi

IMAGE_TAG="$1"
export IMAGE_TAG

echo "🚀 Starting backend services deployment..."
echo "🏷️  Using IMAGE_TAG: $IMAGE_TAG"

ENV_FILE="$PROJECT_ROOT/.env.prod"
if [[ -f "$ENV_FILE" ]]; then
  echo "🔑 Loading API keys from $ENV_FILE"
  # shellcheck disable=SC2046
  export $(grep -v '^#' "$ENV_FILE" | xargs)
else
  echo "❌ No .env.prod file found at $ENV_FILE"
  echo "Please create .env.prod with your API keys before running production deployment"
  exit 1
fi

BACKEND_PORT="${BACKEND_PORT:-8081}"
# BAML-over-HTTP default port
BAML_PORT="${BAML_SERVER_PORT:-2024}"
<<<<<<< HEAD
ANVIL_PORT="${ANVIL_PORT:-8545}"
=======
>>>>>>> da2a6b34

echo "📡 Port configuration:"
echo "   Backend: $BACKEND_PORT"
echo "   BAML:    $BAML_PORT"
<<<<<<< HEAD
echo "   Anvil: $ANVIL_PORT"
=======
echo "🧱 Compose project: $COMPOSE_PROJECT_NAME (BAML image tag: $BAML_IMAGE_NAME)"
>>>>>>> da2a6b34

echo "🗄️  Database setup will be handled by Docker containers..."
echo "   - PostgreSQL will auto-initialize with required tables"
echo "   - Contract fetching will run after database is ready"

echo "🛑 Stopping existing containers..."
docker compose -f "$COMPOSE_FILE" down || true

echo "📥 Pulling images with tag: $IMAGE_TAG..."
docker pull ghcr.io/aomi-labs/product-mono/backend:$IMAGE_TAG || { echo "❌ Failed to pull backend:$IMAGE_TAG"; exit 1; }
<<<<<<< HEAD
docker pull ghcr.io/foundry-rs/foundry:latest || true
=======
>>>>>>> da2a6b34

cd "$PROJECT_ROOT"

echo "🧹 Cleaning up old containers..."
docker system prune -f || true

if [[ ! -f "$BAML_DOCKERFILE" ]]; then
  echo "❌ Expected BAML Dockerfile at $BAML_DOCKERFILE but it was not found"
  exit 1
fi

echo "🛠️  Building fresh BAML image: $BAML_IMAGE_NAME"
docker build \
  --build-arg "BAML_CLI_VERSION=${BAML_CLI_VERSION:-latest}" \
  -t "$BAML_IMAGE_NAME" \
  -f "$BAML_DOCKERFILE" \
  "$BAML_CONTEXT"

echo "🚀 Starting backend services stack (including BAML over HTTP)..."
docker compose -f "$COMPOSE_FILE" up --force-recreate -d

echo "⏳ Waiting for services to start..."
sleep 15

echo "🔍 Checking service health..."
docker compose -f "$COMPOSE_FILE" ps

check_curl() {
  local url="$1"
  if curl -f -s "$url" > /dev/null 2>&1; then
    echo "✅ Responding: $url"
  else
    echo "⚠️  No response: $url"
  fi
}

check_curl "http://127.0.0.1:${BACKEND_PORT}/health"
check_curl "http://127.0.0.1:${BAML_PORT}/_debug/ping"
<<<<<<< HEAD
check_tcp 127.0.0.1 "$ANVIL_PORT"
=======
>>>>>>> da2a6b34

echo ""
echo "🎉 Backend deployment complete!"
echo ""
echo "📡 Service endpoints:"
echo "   🔧 Backend API:  http://<server-ip>:${BACKEND_PORT}"

echo ""
echo "🏷️  Deployed version: $IMAGE_TAG"
echo ""
echo "📋 To monitor logs: docker compose -f \"$COMPOSE_FILE\" logs -f"
echo "🛑 To stop services: docker compose -f \"$COMPOSE_FILE\" down"<|MERGE_RESOLUTION|>--- conflicted
+++ resolved
@@ -39,19 +39,11 @@
 BACKEND_PORT="${BACKEND_PORT:-8081}"
 # BAML-over-HTTP default port
 BAML_PORT="${BAML_SERVER_PORT:-2024}"
-<<<<<<< HEAD
-ANVIL_PORT="${ANVIL_PORT:-8545}"
-=======
->>>>>>> da2a6b34
 
 echo "📡 Port configuration:"
 echo "   Backend: $BACKEND_PORT"
 echo "   BAML:    $BAML_PORT"
-<<<<<<< HEAD
-echo "   Anvil: $ANVIL_PORT"
-=======
 echo "🧱 Compose project: $COMPOSE_PROJECT_NAME (BAML image tag: $BAML_IMAGE_NAME)"
->>>>>>> da2a6b34
 
 echo "🗄️  Database setup will be handled by Docker containers..."
 echo "   - PostgreSQL will auto-initialize with required tables"
@@ -62,10 +54,6 @@
 
 echo "📥 Pulling images with tag: $IMAGE_TAG..."
 docker pull ghcr.io/aomi-labs/product-mono/backend:$IMAGE_TAG || { echo "❌ Failed to pull backend:$IMAGE_TAG"; exit 1; }
-<<<<<<< HEAD
-docker pull ghcr.io/foundry-rs/foundry:latest || true
-=======
->>>>>>> da2a6b34
 
 cd "$PROJECT_ROOT"
 
@@ -104,10 +92,6 @@
 
 check_curl "http://127.0.0.1:${BACKEND_PORT}/health"
 check_curl "http://127.0.0.1:${BAML_PORT}/_debug/ping"
-<<<<<<< HEAD
-check_tcp 127.0.0.1 "$ANVIL_PORT"
-=======
->>>>>>> da2a6b34
 
 echo ""
 echo "🎉 Backend deployment complete!"
