#!/bin/bash

# Script to fetch top verified contracts from Etherscan and store in database
# Usage: export ETHERSCAN_API_KEY=your_key && ./fetch_contracts.sh

# Example queries:
# View all contracts with clean output:
#   $PSQL_BIN $DATABASE_URL -c "SELECT address, chain, chain_id FROM contracts ORDER BY address;"
#
# Count total contracts:
#   $PSQL_BIN $DATABASE_URL -c "SELECT COUNT(*) FROM contracts;"
#
# View a specific contract:
#   $PSQL_BIN $DATABASE_URL -c "SELECT address, chain, chain_id, LENGTH(source_code) as src_len, LENGTH(abi) as abi_len FROM contracts WHERE address = '0xa0b86991c6218b36c1d19d4a2e9eb0ce3606eb48';"

set -e

ETHERSCAN_API_KEY="${ETHERSCAN_API_KEY}"
# Defaults for explicit connection flags
PGUSER_DEFAULT="${USER:-postgres}"
PGHOST_DEFAULT="localhost"
PGPORT_DEFAULT="5432"
PGDATABASE_DEFAULT="chatbot"
DATABASE_URL="${DATABASE_URL:-postgres://${PGUSER_DEFAULT}@${PGHOST_DEFAULT}:${PGPORT_DEFAULT}/${PGDATABASE_DEFAULT}}"
PSQL_BIN="${PSQL_BIN:-psql}"
SCRIPT_DIR="$(cd "$(dirname "${BASH_SOURCE[0]}")" && pwd)"
CONTRACTS_CSV="${SCRIPT_DIR}/top_contracts.csv"

if [ -z "$ETHERSCAN_API_KEY" ]; then
    echo "Error: ETHERSCAN_API_KEY environment variable not set"
    echo "Get your API key at: https://etherscan.io/myapikey"
    echo "Usage: export ETHERSCAN_API_KEY=your_key && ./fetch_contracts.sh"
    exit 1
fi

if [ ! -f "$CONTRACTS_CSV" ]; then
    echo "Error: Contract list file not found: $CONTRACTS_CSV"
    exit 1
fi

# Derive connection args (favor explicit flags over URI)
PGUSER_CONN="${PGUSER:-$PGUSER_DEFAULT}"
PGHOST_CONN="${PGHOST:-$PGHOST_DEFAULT}"
PGPORT_CONN="${PGPORT:-$PGPORT_DEFAULT}"
PGDATABASE_CONN="${PGDATABASE:-$PGDATABASE_DEFAULT}"

# Test database connection before starting
echo "Testing database connection..."
set +e
$PSQL_BIN -h "$PGHOST_CONN" -p "$PGPORT_CONN" -U "$PGUSER_CONN" -d "$PGDATABASE_CONN" -c '\q' >/dev/null 2>&1
DB_CONN_EXIT=$?
set -e
if [ $DB_CONN_EXIT -ne 0 ]; then
    echo "Error: Cannot connect to database: $DATABASE_URL"
    echo "Make sure PostgreSQL is running and the user exists."
    echo "For local Postgres, try: USER=\$(whoami) ./scripts/fetch_contracts.sh"
    exit 1
fi

echo "Fetching top verified contracts from Etherscan..."
echo "API Key: ${ETHERSCAN_API_KEY:0:10}..."
echo "Database: $DATABASE_URL"
echo "Contract list: $CONTRACTS_CSV"
echo ""

TEMP_DIR=$(mktemp -d)
trap "rm -rf $TEMP_DIR" EXIT

# Count total contracts (excluding header)
TOTAL=$(tail -n +2 "$CONTRACTS_CSV" | wc -l | tr -d ' ')
COUNT=0
SKIPPED=0
FETCHED=0
FAILED=0

# Read CSV file (skip header) using process substitution to avoid subshell
while IFS=',' read -r ADDRESS NAME CATEGORY; do
    COUNT=$((COUNT + 1))

    # Strip any whitespace/control characters from fields
    ADDRESS=$(echo "$ADDRESS" | tr -d '\r\n' | xargs)
    NAME=$(echo "$NAME" | tr -d '\r\n' | xargs)
    CATEGORY=$(echo "$CATEGORY" | tr -d '\r\n' | xargs)

    printf "[%d/%d] Checking %s (%s) [%s]...\n" "$COUNT" "$TOTAL" "$NAME" "$ADDRESS" "$CATEGORY"

    # Convert address to lowercase for DB query
    ADDRESS_LOWER=$(echo "$ADDRESS" | tr '[:upper:]' '[:lower:]')

    # Check if contract already exists in database
    EXISTS=$($PSQL_BIN "$DATABASE_URL" -t -c "SELECT EXISTS(SELECT 1 FROM contracts WHERE chain_id = 1 AND address = '$ADDRESS_LOWER');" 2>/dev/null | tr -d ' ')

    if [ "$EXISTS" = "t" ]; then
        echo "  ⊙ Already in database, skipping"
        SKIPPED=$((SKIPPED + 1))
        continue
    fi

    # Fetch contract source code from Etherscan V2 API
    RESPONSE=$(curl -s "https://api.etherscan.io/v2/api?chainid=1&module=contract&action=getsourcecode&address=$ADDRESS&apikey=$ETHERSCAN_API_KEY")

    # Check if request was successful
    STATUS=$(echo "$RESPONSE" | jq -r '.status' 2>/dev/null)
    if [ "$STATUS" != "1" ]; then
        echo "  ✗ Failed to fetch contract (status: $STATUS)"
        FAILED=$((FAILED + 1))
        continue
    fi

    # Extract source code and ABI
    SOURCE_CODE=$(echo "$RESPONSE" | jq -r '.result[0].SourceCode' 2>/dev/null)
    ABI=$(echo "$RESPONSE" | jq -r '.result[0].ABI' 2>/dev/null)
    CONTRACT_NAME=$(echo "$RESPONSE" | jq -r '.result[0].ContractName' 2>/dev/null)

    # Check if contract is verified
    if [ "$SOURCE_CODE" = "Contract source code not verified" ] || [ -z "$SOURCE_CODE" ] || [ "$SOURCE_CODE" = "null" ]; then
        echo "  ✗ Contract not verified"
        FAILED=$((FAILED + 1))
        continue
    fi

    # Save to temp files
    echo "$SOURCE_CODE" > "$TEMP_DIR/source_$ADDRESS.sol"
    echo "$ABI" > "$TEMP_DIR/abi_$ADDRESS.json"

    # Escape single quotes for SQL
    SOURCE_CODE_ESCAPED=$(echo "$SOURCE_CODE" | sed "s/'/''/g")
    ABI_ESCAPED=$(echo "$ABI" | sed "s/'/''/g")

    # Insert into database (chain_id 1 = Ethereum mainnet)
<<<<<<< HEAD
    # Use stdin to avoid "Argument list too long" error with large contracts
    SQL_QUERY="INSERT INTO contracts (address, chain, chain_id, source_code, abi)
VALUES ('$ADDRESS_LOWER', 'ethereum', 1, '$SOURCE_CODE_ESCAPED', '$ABI_ESCAPED')
ON CONFLICT (chain_id, address)
DO UPDATE SET
    chain = EXCLUDED.chain,
    source_code = EXCLUDED.source_code,
    abi = EXCLUDED.abi;"

    DB_RESULT=$(echo "$SQL_QUERY" | $PSQL_BIN "$DATABASE_URL" 2>&1)

    if echo "$DB_RESULT" | grep -q "INSERT\|UPDATE"; then
=======
    # Use set +e temporarily to handle database errors gracefully
    set +e
    DB_RESULT=$($PSQL_BIN -h "$PGHOST_CONN" -p "$PGPORT_CONN" -U "$PGUSER_CONN" -d "$PGDATABASE_CONN" -c "
        INSERT INTO contracts (address, chain, chain_id, source_code, abi)
        VALUES ('$ADDRESS_LOWER', 'ethereum', 1, '$SOURCE_CODE_ESCAPED', '$ABI_ESCAPED')
        ON CONFLICT (chain_id, address)
        DO UPDATE SET
            chain = EXCLUDED.chain,
            source_code = EXCLUDED.source_code,
            abi = EXCLUDED.abi;
    " 2>&1)
    DB_EXIT_CODE=$?
    set -e
    
    if [ $DB_EXIT_CODE -eq 0 ] && echo "$DB_RESULT" | grep -q "INSERT\|UPDATE"; then
>>>>>>> 16eec4f3
        echo "  ✓ Stored $CONTRACT_NAME"
        FETCHED=$((FETCHED + 1))
    else
        echo "  ✗ Failed to store in database: $DB_RESULT"
<<<<<<< HEAD
        FAILED=$((FAILED + 1))
=======
        echo "  ⚠️  Continuing with next contract..."
>>>>>>> 16eec4f3
    fi

    # Rate limiting (5 requests per second for free tier)
    if [ $((COUNT % 5)) -eq 0 ]; then
        sleep 1
    fi
done < <(tail -n +2 "$CONTRACTS_CSV")

echo ""
echo "✓ Finished!"
echo "Summary:"
echo "  Total contracts: $TOTAL"
echo "  Already in DB (skipped): $SKIPPED"
echo "  Successfully fetched: $FETCHED"
echo "  Failed: $FAILED"<|MERGE_RESOLUTION|>--- conflicted
+++ resolved
@@ -128,7 +128,6 @@
     ABI_ESCAPED=$(echo "$ABI" | sed "s/'/''/g")
 
     # Insert into database (chain_id 1 = Ethereum mainnet)
-<<<<<<< HEAD
     # Use stdin to avoid "Argument list too long" error with large contracts
     SQL_QUERY="INSERT INTO contracts (address, chain, chain_id, source_code, abi)
 VALUES ('$ADDRESS_LOWER', 'ethereum', 1, '$SOURCE_CODE_ESCAPED', '$ABI_ESCAPED')
@@ -141,32 +140,11 @@
     DB_RESULT=$(echo "$SQL_QUERY" | $PSQL_BIN "$DATABASE_URL" 2>&1)
 
     if echo "$DB_RESULT" | grep -q "INSERT\|UPDATE"; then
-=======
-    # Use set +e temporarily to handle database errors gracefully
-    set +e
-    DB_RESULT=$($PSQL_BIN -h "$PGHOST_CONN" -p "$PGPORT_CONN" -U "$PGUSER_CONN" -d "$PGDATABASE_CONN" -c "
-        INSERT INTO contracts (address, chain, chain_id, source_code, abi)
-        VALUES ('$ADDRESS_LOWER', 'ethereum', 1, '$SOURCE_CODE_ESCAPED', '$ABI_ESCAPED')
-        ON CONFLICT (chain_id, address)
-        DO UPDATE SET
-            chain = EXCLUDED.chain,
-            source_code = EXCLUDED.source_code,
-            abi = EXCLUDED.abi;
-    " 2>&1)
-    DB_EXIT_CODE=$?
-    set -e
-    
-    if [ $DB_EXIT_CODE -eq 0 ] && echo "$DB_RESULT" | grep -q "INSERT\|UPDATE"; then
->>>>>>> 16eec4f3
         echo "  ✓ Stored $CONTRACT_NAME"
         FETCHED=$((FETCHED + 1))
     else
         echo "  ✗ Failed to store in database: $DB_RESULT"
-<<<<<<< HEAD
         FAILED=$((FAILED + 1))
-=======
-        echo "  ⚠️  Continuing with next contract..."
->>>>>>> 16eec4f3
     fi
 
     # Rate limiting (5 requests per second for free tier)
